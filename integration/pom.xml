<!--
  Licensed to the Apache Software Foundation (ASF) under one
  or more contributor license agreements. See the NOTICE file
  distributed with this work for additional information
  regarding copyright ownership. The ASF licenses this file
  to you under the Apache License, Version 2.0 (the
  "License"); you may not use this file except in compliance
  with the License. You may obtain a copy of the License at

  http://www.apache.org/licenses/LICENSE-2.0

  Unless required by applicable law or agreed to in writing,
  software distributed under the License is distributed on an
  "AS IS" BASIS, WITHOUT WARRANTIES OR CONDITIONS OF ANY
  KIND, either express or implied. See the License for the
  specific language governing permissions and limitations
  under the License.
-->
<project xmlns="http://maven.apache.org/POM/4.0.0" xmlns:xsi="http://www.w3.org/2001/XMLSchema-instance" xsi:schemaLocation="http://maven.apache.org/POM/4.0.0 http://maven.apache.org/xsd/maven-4.0.0.xsd">
    <modelVersion>4.0.0</modelVersion>

    <parent>
        <groupId>org.apache.wss4j</groupId>
        <artifactId>wss4j-parent</artifactId>
        <relativePath>../parent/pom.xml</relativePath>
<<<<<<< HEAD
        <version>2.1.1-SNAPSHOT</version>
    </parent>
    <artifactId>wss4j-integration</artifactId>
=======
        <version>2.0.4</version>
    </parent>
    <groupId>org.apache.wss4j</groupId>
    <artifactId>integration</artifactId>
    <version>2.0.4</version>
>>>>>>> 01860919
    <name>Apache WSS4J WS-Security Integration</name>

    <build>
        <plugins>
            <plugin>
                <groupId>org.apache.maven.plugins</groupId>
                <artifactId>maven-jar-plugin</artifactId>
                <executions>
                    <execution>
                        <goals>
                            <goal>test-jar</goal>
                        </goals>
                    </execution>
                </executions>
            </plugin>
         </plugins>
    </build>

    <dependencies>
        <dependency>
            <groupId>org.apache.wss4j</groupId>
            <artifactId>wss4j-ws-security-dom</artifactId>
            <version>${project.version}</version>
            <scope>test</scope>
        </dependency>
        <dependency>
            <groupId>org.apache.wss4j</groupId>
            <artifactId>wss4j-ws-security-dom</artifactId>
            <version>${project.version}</version>
            <classifier>tests</classifier>
            <scope>test</scope>
        </dependency>
        <dependency>
            <groupId>org.apache.wss4j</groupId>
            <artifactId>wss4j-ws-security-stax</artifactId>
            <version>${project.version}</version>
            <scope>test</scope>
        </dependency>
        <dependency>
            <groupId>org.apache.wss4j</groupId>
            <artifactId>wss4j-ws-security-stax</artifactId>
            <version>${project.version}</version>
            <classifier>tests</classifier>
            <scope>test</scope>
        </dependency>
        <dependency>
            <groupId>org.apache.directory.server</groupId>
            <artifactId>apacheds-core-annotations</artifactId>
            <version>${apacheds.version}</version>
            <scope>test</scope>
            <exclusions>
                <exclusion>
                    <groupId>bouncycastle</groupId>
                    <artifactId>bcprov-jdk15</artifactId>
                </exclusion>
            </exclusions>
        </dependency>
        <dependency>
            <groupId>org.apache.directory.server</groupId>
            <artifactId>apacheds-core-integ</artifactId>
            <version>${apacheds.version}</version>
            <scope>test</scope>
            <exclusions>
                <exclusion>
                    <groupId>bouncycastle</groupId>
                    <artifactId>bcprov-jdk15</artifactId>
                </exclusion>
            </exclusions>
        </dependency>
        <dependency>
            <groupId>org.apache.directory.server</groupId>
            <artifactId>apacheds-protocol-shared</artifactId>
            <version>${apacheds.version}</version>
            <scope>test</scope>
            <exclusions>
                <exclusion>
                    <groupId>bouncycastle</groupId>
                    <artifactId>bcprov-jdk15</artifactId>
                </exclusion>
            </exclusions>
        </dependency>
        <dependency>
            <groupId>org.apache.directory.server</groupId>
            <artifactId>apacheds-protocol-kerberos</artifactId>
            <version>${apacheds.version}</version>
            <scope>test</scope>
            <exclusions>
                <exclusion>
                    <groupId>bouncycastle</groupId>
                    <artifactId>bcprov-jdk15</artifactId>
                </exclusion>
                <exclusion>
                    <groupId>net.sf.ehcache</groupId>
                    <artifactId>ehcache-core</artifactId>
                </exclusion>
            </exclusions>
        </dependency>
        <dependency>
            <groupId>org.apache.directory.server</groupId>
            <artifactId>apacheds-interceptor-kerberos</artifactId>
            <version>${apacheds.version}</version>
            <scope>test</scope>
            <exclusions>
                <exclusion>
                    <groupId>bouncycastle</groupId>
                    <artifactId>bcprov-jdk15</artifactId>
                </exclusion>
            </exclusions>
        </dependency>
        <dependency>
            <groupId>org.apache.directory.server</groupId>
            <artifactId>apacheds-kerberos-codec</artifactId>
            <scope>test</scope>
            <exclusions>
                <exclusion>
                    <groupId>net.sf.ehcache</groupId>
                    <artifactId>ehcache-core</artifactId>
                </exclusion>
            </exclusions>
        </dependency>
        <dependency>
            <groupId>commons-io</groupId>
            <artifactId>commons-io</artifactId>
            <version>2.4</version>
            <scope>test</scope>
        </dependency>
        <dependency>
            <groupId>junit</groupId>
            <artifactId>junit</artifactId>
            <scope>test</scope>
        </dependency>
        <dependency>
            <groupId>org.slf4j</groupId>
            <artifactId>slf4j-log4j12</artifactId>
            <scope>test</scope>
        </dependency>
        <dependency>
            <groupId>org.bouncycastle</groupId>
            <artifactId>bcprov-jdk15on</artifactId>
            <scope>test</scope>
        </dependency>
    </dependencies>
</project><|MERGE_RESOLUTION|>--- conflicted
+++ resolved
@@ -23,17 +23,11 @@
         <groupId>org.apache.wss4j</groupId>
         <artifactId>wss4j-parent</artifactId>
         <relativePath>../parent/pom.xml</relativePath>
-<<<<<<< HEAD
-        <version>2.1.1-SNAPSHOT</version>
-    </parent>
-    <artifactId>wss4j-integration</artifactId>
-=======
         <version>2.0.4</version>
     </parent>
     <groupId>org.apache.wss4j</groupId>
     <artifactId>integration</artifactId>
     <version>2.0.4</version>
->>>>>>> 01860919
     <name>Apache WSS4J WS-Security Integration</name>
 
     <build>
@@ -41,6 +35,7 @@
             <plugin>
                 <groupId>org.apache.maven.plugins</groupId>
                 <artifactId>maven-jar-plugin</artifactId>
+                <version>2.4</version>
                 <executions>
                     <execution>
                         <goals>
