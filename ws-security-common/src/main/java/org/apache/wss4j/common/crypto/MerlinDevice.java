/**
 * Licensed to the Apache Software Foundation (ASF) under one
 * or more contributor license agreements. See the NOTICE file
 * distributed with this work for additional information
 * regarding copyright ownership. The ASF licenses this file
 * to you under the Apache License, Version 2.0 (the
 * "License"); you may not use this file except in compliance
 * with the License. You may obtain a copy of the License at
 *
 * http://www.apache.org/licenses/LICENSE-2.0
 *
 * Unless required by applicable law or agreed to in writing,
 * software distributed under the License is distributed on an
 * "AS IS" BASIS, WITHOUT WARRANTIES OR CONDITIONS OF ANY
 * KIND, either express or implied. See the License for the
 * specific language governing permissions and limitations
 * under the License.
 */

package org.apache.wss4j.common.crypto;

import java.io.FileInputStream;
import java.io.IOException;
import java.io.InputStream;
import java.security.KeyStore;
import java.security.cert.CertStore;
import java.security.cert.CertificateFactory;
import java.security.cert.CollectionCertStoreParameters;
import java.security.cert.X509CRL;
import java.util.Collections;
import java.util.Properties;

import org.apache.wss4j.common.ext.WSSecurityException;

/**
 * A Crypto implementation based on two Java KeyStore objects, one being the keystore, and one
 * being the truststore. This Crypto implementation extends the default Merlin implementation by
 * allowing loading of keystores using a null InputStream - for example on a smart-card device.
 */
public class MerlinDevice extends Merlin {
    
    private static final org.slf4j.Logger LOG = 
        org.slf4j.LoggerFactory.getLogger(MerlinDevice.class);
    private static final boolean DO_DEBUG = LOG.isDebugEnabled();

    public MerlinDevice() {
        super();
    }
    
    public MerlinDevice(Properties properties, ClassLoader loader, PasswordEncryptor passwordEncryptor) 
        throws WSSecurityException, IOException {
        super(properties, loader, passwordEncryptor);
    }
    
    @Override
    public void loadProperties(Properties properties, ClassLoader loader, PasswordEncryptor passwordEncryptor) 
        throws WSSecurityException, IOException {
        if (properties == null) {
            return;
        }
        this.properties = properties;
        this.passwordEncryptor = passwordEncryptor;
        
        String prefix = PREFIX;
        for (Object key : properties.keySet()) {
            if (key instanceof String) {
                String propKey = (String)key;
                if (propKey.startsWith(PREFIX)) {
                    break;
                } else if (propKey.startsWith(OLD_PREFIX)) {
                    prefix = OLD_PREFIX;
                    break;
                }
            }
        }
        
        //
        // Load the provider(s)
        //
        String provider = properties.getProperty(prefix + CRYPTO_KEYSTORE_PROVIDER);
        if (provider != null) {
            provider = provider.trim();
        }
        String certProvider = properties.getProperty(prefix + CRYPTO_CERT_PROVIDER);
        if (certProvider != null) {
            setCryptoProvider(certProvider);
        }
        //
        // Load the KeyStore
        //
        String alias = properties.getProperty(prefix + KEYSTORE_ALIAS);
        if (alias != null) {
            alias = alias.trim();
            setDefaultX509Identifier(alias);
        }
        String keyStoreLocation = properties.getProperty(prefix + KEYSTORE_FILE);
        if (keyStoreLocation == null) {
            keyStoreLocation = properties.getProperty(prefix + OLD_KEYSTORE_FILE);
        }
        String keyStorePassword = properties.getProperty(prefix + KEYSTORE_PASSWORD, "security");
        if (keyStorePassword != null) {
            keyStorePassword = keyStorePassword.trim();
            keyStorePassword = decryptPassword(keyStorePassword, passwordEncryptor);
        }
        String keyStoreType = properties.getProperty(prefix + KEYSTORE_TYPE, KeyStore.getDefaultType());
        if (keyStoreType != null) {
            keyStoreType = keyStoreType.trim();
        }
        if (keyStoreLocation != null) {
            keyStoreLocation = keyStoreLocation.trim();

            try (InputStream is = loadInputStream(loader, keyStoreLocation)) {
                keystore = load(is, keyStorePassword, provider, keyStoreType);
                if (DO_DEBUG) {
                    LOG.debug(
                        "The KeyStore " + keyStoreLocation + " of type " + keyStoreType 
                        + " has been loaded"
                    );
                }
            }
        } else {
            keystore = load(null, keyStorePassword, provider, keyStoreType);
        }
        
        //
        // Load the TrustStore
        //
        String trustStorePassword = properties.getProperty(prefix + TRUSTSTORE_PASSWORD, "changeit");
        if (trustStorePassword != null) {
            trustStorePassword = trustStorePassword.trim();
            trustStorePassword = decryptPassword(trustStorePassword, passwordEncryptor);
        }
        String trustStoreType = properties.getProperty(prefix + TRUSTSTORE_TYPE, KeyStore.getDefaultType());
        if (trustStoreType != null) {
            trustStoreType = trustStoreType.trim();
        }
        String loadCacerts = properties.getProperty(prefix + LOAD_CA_CERTS, "false");
        if (loadCacerts != null) {
            loadCacerts = loadCacerts.trim();
        }
        String trustStoreLocation = properties.getProperty(prefix + TRUSTSTORE_FILE);
        if (trustStoreLocation != null) {
            trustStoreLocation = trustStoreLocation.trim();

            try (InputStream is = loadInputStream(loader, trustStoreLocation)) {
                truststore = load(is, trustStorePassword, provider, trustStoreType);
                if (DO_DEBUG) {
                    LOG.debug(
                        "The TrustStore " + trustStoreLocation + " of type " + trustStoreType 
                        + " has been loaded"
                    );
                }
                loadCACerts = false;
            }
        } else if (Boolean.valueOf(loadCacerts)) {
            String cacertsPath = System.getProperty("java.home") + "/lib/security/cacerts";
            if (cacertsPath != null) {
                cacertsPath = cacertsPath.trim();
            }
<<<<<<< HEAD
            try (InputStream is = new FileInputStream(cacertsPath)) {
=======
            InputStream is = new FileInputStream(cacertsPath);
            try {
>>>>>>> 01860919
                String cacertsPasswd = properties.getProperty(prefix + TRUSTSTORE_PASSWORD, "changeit");
                if (cacertsPasswd != null) {
                    cacertsPasswd = cacertsPasswd.trim();
                    cacertsPasswd = decryptPassword(cacertsPasswd, passwordEncryptor);
                }
                truststore = load(is, cacertsPasswd, null, KeyStore.getDefaultType());
                if (DO_DEBUG) {
                    LOG.debug("CA certs have been loaded");
                }
                loadCACerts = true;
            }
        } else {
            truststore = load(null, trustStorePassword, provider, trustStoreType);
        }
        //
        // Load the CRL file
        //
        String crlLocation = properties.getProperty(prefix + X509_CRL_FILE);
        if (crlLocation != null) {
            crlLocation = crlLocation.trim();

            try (InputStream is = loadInputStream(loader, crlLocation)) {
                CertificateFactory cf = getCertificateFactory();
                X509CRL crl = (X509CRL)cf.generateCRL(is);
                
                if (provider == null || provider.length() == 0) {
                    crlCertStore = 
                        CertStore.getInstance(
                            "Collection",
                            new CollectionCertStoreParameters(Collections.singletonList(crl))
                        );
                } else {
                    crlCertStore = 
                        CertStore.getInstance(
                            "Collection",
                            new CollectionCertStoreParameters(Collections.singletonList(crl)),
                            provider
                        );
                }
                if (DO_DEBUG) {
                    LOG.debug(
                        "The CRL " + crlLocation + " has been loaded"
                    );
                }
            } catch (Exception e) {
                if (DO_DEBUG) {
                    LOG.debug(e.getMessage(), e);
                }
                throw new WSSecurityException(WSSecurityException.ErrorCode.FAILURE, "failedCredentialLoad", e);
            }
        }
    }

}<|MERGE_RESOLUTION|>--- conflicted
+++ resolved
@@ -91,7 +91,7 @@
         String alias = properties.getProperty(prefix + KEYSTORE_ALIAS);
         if (alias != null) {
             alias = alias.trim();
-            setDefaultX509Identifier(alias);
+            defaultAlias = alias;
         }
         String keyStoreLocation = properties.getProperty(prefix + KEYSTORE_FILE);
         if (keyStoreLocation == null) {
@@ -108,8 +108,9 @@
         }
         if (keyStoreLocation != null) {
             keyStoreLocation = keyStoreLocation.trim();
-
-            try (InputStream is = loadInputStream(loader, keyStoreLocation)) {
+            InputStream is = loadInputStream(loader, keyStoreLocation);
+
+            try {
                 keystore = load(is, keyStorePassword, provider, keyStoreType);
                 if (DO_DEBUG) {
                     LOG.debug(
@@ -117,6 +118,10 @@
                         + " has been loaded"
                     );
                 }
+            } finally {
+                if (is != null) {
+                    is.close();
+                }
             }
         } else {
             keystore = load(null, keyStorePassword, provider, keyStoreType);
@@ -141,8 +146,9 @@
         String trustStoreLocation = properties.getProperty(prefix + TRUSTSTORE_FILE);
         if (trustStoreLocation != null) {
             trustStoreLocation = trustStoreLocation.trim();
-
-            try (InputStream is = loadInputStream(loader, trustStoreLocation)) {
+            InputStream is = loadInputStream(loader, trustStoreLocation);
+
+            try {
                 truststore = load(is, trustStorePassword, provider, trustStoreType);
                 if (DO_DEBUG) {
                     LOG.debug(
@@ -151,18 +157,18 @@
                     );
                 }
                 loadCACerts = false;
+            } finally {
+                if (is != null) {
+                    is.close();
+                }
             }
         } else if (Boolean.valueOf(loadCacerts)) {
             String cacertsPath = System.getProperty("java.home") + "/lib/security/cacerts";
             if (cacertsPath != null) {
                 cacertsPath = cacertsPath.trim();
             }
-<<<<<<< HEAD
-            try (InputStream is = new FileInputStream(cacertsPath)) {
-=======
             InputStream is = new FileInputStream(cacertsPath);
             try {
->>>>>>> 01860919
                 String cacertsPasswd = properties.getProperty(prefix + TRUSTSTORE_PASSWORD, "changeit");
                 if (cacertsPasswd != null) {
                     cacertsPasswd = cacertsPasswd.trim();
@@ -173,6 +179,10 @@
                     LOG.debug("CA certs have been loaded");
                 }
                 loadCACerts = true;
+            } finally {
+                if (is != null) {
+                    is.close();
+                }
             }
         } else {
             truststore = load(null, trustStorePassword, provider, trustStoreType);
@@ -183,8 +193,9 @@
         String crlLocation = properties.getProperty(prefix + X509_CRL_FILE);
         if (crlLocation != null) {
             crlLocation = crlLocation.trim();
-
-            try (InputStream is = loadInputStream(loader, crlLocation)) {
+            InputStream is = loadInputStream(loader, crlLocation);
+
+            try {
                 CertificateFactory cf = getCertificateFactory();
                 X509CRL crl = (X509CRL)cf.generateCRL(is);
                 
@@ -211,7 +222,11 @@
                 if (DO_DEBUG) {
                     LOG.debug(e.getMessage(), e);
                 }
-                throw new WSSecurityException(WSSecurityException.ErrorCode.FAILURE, "failedCredentialLoad", e);
+                throw new WSSecurityException(WSSecurityException.ErrorCode.FAILURE, "ioError00", e);
+            } finally {
+                if (is != null) {
+                    is.close();
+                }
             }
         }
     }
