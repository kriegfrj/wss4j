--- conflicted
+++ resolved
@@ -30,7 +30,6 @@
 import org.apache.wss4j.dom.common.SAML1CallbackHandler;
 import org.apache.wss4j.dom.common.SOAPUtil;
 import org.apache.wss4j.dom.common.SecurityTestUtil;
-import org.apache.wss4j.dom.handler.WSHandlerResult;
 import org.apache.wss4j.common.crypto.Crypto;
 import org.apache.wss4j.common.crypto.CryptoFactory;
 import org.apache.wss4j.common.crypto.Merlin;
@@ -49,6 +48,7 @@
 import java.io.InputStream;
 import java.security.KeyStore;
 import java.util.List;
+import java.util.ArrayList;
 
 import javax.xml.namespace.QName;
 
@@ -107,12 +107,14 @@
         WSSecHeader secHeader = new WSSecHeader();
         secHeader.insertSecurityHeader(doc);
         
+        List<WSEncryptionPart> parts = new ArrayList<WSEncryptionPart>();
         WSEncryptionPart encP =
             new WSEncryptionPart(
                 "foobar",
                 "urn:foo.bar",
                 "");
-        sign.getParts().add(encP);
+        parts.add(encP);
+        sign.setParts(parts);
         
         Document signedDoc = sign.build(doc, crypto, secHeader);
         
@@ -122,14 +124,10 @@
             LOG.debug(outputString);
         }
         
-<<<<<<< HEAD
-        WSHandlerResult results = verify(signedDoc);
-=======
         List<WSSecurityEngineResult> results = verify(signedDoc);
->>>>>>> 01860919
         
         WSSecurityEngineResult actionResult = 
-            results.getActionResults().get(WSConstants.SIGN).get(0);
+            WSSecurityUtil.fetchActionResult(results, WSConstants.SIGN);
         assertTrue(actionResult != null);
         assertFalse(actionResult.isEmpty());
         final List<WSDataRef> refs =
@@ -169,13 +167,14 @@
         WSSecHeader secHeader = new WSSecHeader();
         secHeader.insertSecurityHeader(doc);
         
+        List<WSEncryptionPart> parts = new ArrayList<WSEncryptionPart>();
         WSEncryptionPart encP =
             new WSEncryptionPart(
                 "foobar",
                 "urn:foo.bar",
                 "");
         encP.setRequired(false);
-        sign.getParts().add(encP);
+        parts.add(encP);
         String soapNamespace = WSSecurityUtil.getSOAPNamespace(doc.getDocumentElement());
         encP = 
             new WSEncryptionPart(
@@ -183,7 +182,8 @@
                 soapNamespace, 
                 "Content"
             );
-        sign.getParts().add(encP);
+        parts.add(encP);
+        sign.setParts(parts);
         
         Document signedDoc = sign.build(doc, crypto, secHeader);
         
@@ -207,13 +207,14 @@
         WSSecHeader secHeader = new WSSecHeader();
         secHeader.insertSecurityHeader(doc);
         
+        List<WSEncryptionPart> parts = new ArrayList<WSEncryptionPart>();
         WSEncryptionPart encP =
             new WSEncryptionPart(
                 "foobar",
                 "urn:foo.bar",
                 "");
         encP.setRequired(false);
-        sign.getParts().add(encP);
+        parts.add(encP);
         String soapNamespace = WSSecurityUtil.getSOAPNamespace(doc.getDocumentElement());
         encP = 
             new WSEncryptionPart(
@@ -221,7 +222,8 @@
                 soapNamespace, 
                 "Content"
             );
-        sign.getParts().add(encP);
+        parts.add(encP);
+        sign.setParts(parts);
         
         Document signedDoc = sign.build(doc, crypto, secHeader);
         
@@ -245,12 +247,13 @@
         WSSecHeader secHeader = new WSSecHeader();
         secHeader.insertSecurityHeader(doc);
         
+        List<WSEncryptionPart> parts = new ArrayList<WSEncryptionPart>();
         WSEncryptionPart encP =
             new WSEncryptionPart(
                 "foobar",
                 "urn:foo.bar",
                 "");
-        sign.getParts().add(encP);
+        parts.add(encP);
         String soapNamespace = WSSecurityUtil.getSOAPNamespace(doc.getDocumentElement());
         encP = 
             new WSEncryptionPart(
@@ -258,7 +261,8 @@
                 soapNamespace, 
                 "Content"
             );
-        sign.getParts().add(encP);
+        parts.add(encP);
+        sign.setParts(parts);
         
         try {
             sign.build(doc, crypto, secHeader);
@@ -304,9 +308,11 @@
         WSSecHeader secHeader = new WSSecHeader();
         secHeader.insertSecurityHeader(doc);
         
+        List<WSEncryptionPart> parts = new ArrayList<WSEncryptionPart>();
         WSEncryptionPart encP =
             new WSEncryptionPart("STRTransform", "", "Element");
-        wsSign.getParts().add(encP);
+        parts.add(encP);
+        wsSign.setParts(parts);
 
         //
         // set up for keyHolder
@@ -327,17 +333,17 @@
         trustStore.load(input, "security".toCharArray());
         ((Merlin)trustCrypto).setTrustStore(trustStore);
         
-        WSHandlerResult results = 
+        List<WSSecurityEngineResult> results = 
             secEngine.processSecurityHeader(doc, null, null, trustCrypto);
         WSSecurityEngineResult stUnsignedActionResult =
-            results.getActionResults().get(WSConstants.ST_SIGNED).get(0);
+            WSSecurityUtil.fetchActionResult(results, WSConstants.ST_SIGNED);
         SamlAssertionWrapper receivedSamlAssertion =
             (SamlAssertionWrapper) stUnsignedActionResult.get(WSSecurityEngineResult.TAG_SAML_ASSERTION);
         assertTrue(receivedSamlAssertion != null);
         assertTrue(receivedSamlAssertion.isSigned());
         
         WSSecurityEngineResult signActionResult = 
-            results.getActionResults().get(WSConstants.SIGN).get(0);
+            WSSecurityUtil.fetchActionResult(results, WSConstants.SIGN);
         assertTrue(signActionResult != null);
         assertFalse(signActionResult.isEmpty());
         final List<WSDataRef> refs =
@@ -362,12 +368,14 @@
         WSSecHeader secHeader = new WSSecHeader();
         secHeader.insertSecurityHeader(doc);
         
+        List<WSEncryptionPart> parts = new ArrayList<WSEncryptionPart>();
         WSEncryptionPart encP =
             new WSEncryptionPart(
                 "foobar2",
                 "urn:foo.bar",
                 "");
-        sign.getParts().add(encP);
+        parts.add(encP);
+        sign.setParts(parts);
         
         try {
             sign.build(doc, crypto, secHeader);
@@ -391,12 +399,14 @@
         WSSecHeader secHeader = new WSSecHeader();
         secHeader.insertSecurityHeader(doc);
         
+        List<WSEncryptionPart> parts = new ArrayList<WSEncryptionPart>();
         WSEncryptionPart encP =
             new WSEncryptionPart(
                 "foobar",
                 "urn:foo.bar2",
                 "");
-        sign.getParts().add(encP);
+        parts.add(encP);
+        sign.setParts(parts);
         
         try {
             sign.build(doc, crypto, secHeader);
@@ -422,18 +432,20 @@
         WSSecHeader secHeader = new WSSecHeader();
         secHeader.insertSecurityHeader(doc);
         
+        List<WSEncryptionPart> parts = new ArrayList<WSEncryptionPart>();
         WSEncryptionPart encP =
             new WSEncryptionPart(
                 soapConstants.getBodyQName().getLocalPart(),    // define the body
                 soapConstants.getEnvelopeURI(),
                 "");
-        sign.getParts().add(encP);
+        parts.add(encP);
         WSEncryptionPart encP2 =
             new WSEncryptionPart(
                 "foobar",
                 "urn:foo.bar",
                 "");
-        sign.getParts().add(encP2);
+        parts.add(encP2);
+        sign.setParts(parts);
         
         Document signedDoc = sign.build(doc, crypto, secHeader);
         
@@ -443,18 +455,14 @@
             LOG.debug(outputString);
         }
         
-        WSHandlerResult results = verify(signedDoc);
+        List<WSSecurityEngineResult> results = verify(signedDoc);
         
         QName fooName = new QName("urn:foo.bar", "foobar");
         QName bodyName = new QName(soapConstants.getEnvelopeURI(), "Body");
         QName headerName = new QName(soapConstants.getEnvelopeURI(), "Header");
         
         WSSecurityEngineResult actionResult = 
-<<<<<<< HEAD
-            results.getActionResults().get(WSConstants.SIGN).get(0);
-=======
             WSSecurityUtil.fetchActionResult(results, WSConstants.SIGN);
->>>>>>> 01860919
         assertTrue(actionResult != null);
         assertFalse(actionResult.isEmpty());
         
@@ -496,6 +504,7 @@
         WSSecHeader secHeader = new WSSecHeader();
         secHeader.insertSecurityHeader(doc);
         
+        List<WSEncryptionPart> parts = new ArrayList<WSEncryptionPart>();
         // Give wrong names to make sure it's picking up the element
         WSEncryptionPart encP =
             new WSEncryptionPart(
@@ -505,7 +514,8 @@
         Element bodyElement = WSSecurityUtil.findBodyElement(doc);
         assertTrue(bodyElement != null && "Body".equals(bodyElement.getLocalName()));
         encP.setElement(bodyElement);
-        sign.getParts().add(encP);
+        parts.add(encP);
+        sign.setParts(parts);
         
         Document signedDoc = sign.build(doc, crypto, secHeader);
         
@@ -515,14 +525,10 @@
             LOG.debug(outputString);
         }
         
-        WSHandlerResult results = verify(signedDoc);
+        List<WSSecurityEngineResult> results = verify(signedDoc);
         
         WSSecurityEngineResult actionResult = 
-<<<<<<< HEAD
-            results.getActionResults().get(WSConstants.SIGN).get(0);
-=======
             WSSecurityUtil.fetchActionResult(results, WSConstants.SIGN);
->>>>>>> 01860919
         assertTrue(actionResult != null);
         assertFalse(actionResult.isEmpty());
         @SuppressWarnings("unchecked")
@@ -547,12 +553,14 @@
         WSSecHeader secHeader = new WSSecHeader();
         secHeader.insertSecurityHeader(doc);
         
+        List<WSEncryptionPart> parts = new ArrayList<WSEncryptionPart>();
         WSEncryptionPart encP =
             new WSEncryptionPart(
                 "testMethod",
                 "http://axis/service/security/test6/LogTestService8",
                 "");
-        sign.getParts().add(encP);
+        parts.add(encP);
+        sign.setParts(parts);
         
         Document signedDoc = sign.build(doc, crypto, secHeader);
         
@@ -573,8 +581,8 @@
      * @param doc 
      * @throws Exception Thrown when there is a problem in verification
      */
-    private WSHandlerResult verify(Document doc) throws Exception {
-        WSHandlerResult results = 
+    private List<WSSecurityEngineResult> verify(Document doc) throws Exception {
+        List<WSSecurityEngineResult> results = 
             secEngine.processSecurityHeader(doc, null, null, crypto);
         if (LOG.isDebugEnabled()) {
             LOG.debug("Verfied and decrypted message:");
