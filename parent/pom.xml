<?xml version="1.0" encoding="UTF-8"?>
<!--
  Licensed to the Apache Software Foundation (ASF) under one
  or more contributor license agreements. See the NOTICE file
  distributed with this work for additional information
  regarding copyright ownership. The ASF licenses this file
  to you under the Apache License, Version 2.0 (the
  "License"); you may not use this file except in compliance
  with the License. You may obtain a copy of the License at

  http://www.apache.org/licenses/LICENSE-2.0

  Unless required by applicable law or agreed to in writing,
  software distributed under the License is distributed on an
  "AS IS" BASIS, WITHOUT WARRANTIES OR CONDITIONS OF ANY
  KIND, either express or implied. See the License for the
  specific language governing permissions and limitations
  under the License.
-->
<project xmlns="http://maven.apache.org/POM/4.0.0" xmlns:xsi="http://www.w3.org/2001/XMLSchema-instance" xsi:schemaLocation="http://maven.apache.org/POM/4.0.0 http://maven.apache.org/xsd/maven-4.0.0.xsd">
    <modelVersion>4.0.0</modelVersion>

    <parent>
        <groupId>org.apache.wss4j</groupId>
        <artifactId>wss4j</artifactId>
<<<<<<< HEAD
        <version>2.1.1-SNAPSHOT</version>
=======
        <version>2.0.4</version>
>>>>>>> 01860919
    </parent>
    <artifactId>wss4j-parent</artifactId>
<<<<<<< HEAD
=======
    <version>2.0.4</version>
>>>>>>> 01860919
    <packaging>pom</packaging>
    <name>Apache WSS4J parent</name>
    <description>Apache WSS4J parent pom</description>
    <url>http://ws.apache.org/wss4j/</url>

    <properties>
        <apacheds.version>2.0.0-M19</apacheds.version>
        <bcprov.version>1.52</bcprov.version>
        <commons.compress.version>1.4.1</commons.compress.version>
        <ehcache.version>2.9.0</ehcache.version>
        <geronimo.javamail.version>1.7.1</geronimo.javamail.version>
        <jasypt.version>1.9.2</jasypt.version>
        <junit.version>4.12</junit.version>
        <log4j.version>1.2.17</log4j.version>
        <neethi.version>3.0.3</neethi.version>
        <opensaml.version>3.1.0</opensaml.version>
        <slf4j.version>1.7.9</slf4j.version>
        <woodstox.core.asl.version>4.4.1</woodstox.core.asl.version>
        <wsdl4j.version>1.6.3</wsdl4j.version>
        <xalan.version>2.7.2</xalan.version>
<<<<<<< HEAD
=======
        <xerces.version>2.11.0</xerces.version>
        <xml.apis.version>1.4.01</xml.apis.version>
>>>>>>> 01860919
        <xmlsec.version>2.0.4</xmlsec.version>
        <xmlunit.version>1.6</xmlunit.version>
        
        <!-- OSGi related properties -->
        <wss4j.osgi.import />
        <wss4j.osgi.symbolic.name>${project.groupId}.${project.artifactId}</wss4j.osgi.symbolic.name>
        <wss4j.osgi.export>org.apache.wss4j.*</wss4j.osgi.export>
        <wss4j.osgi.dynamic.import />
        <wss4j.manifest.location>${project.build.outputDirectory}/META-INF/MANIFEST.MF</wss4j.manifest.location>
    </properties>

    <dependencyManagement>
        <dependencies>
            <dependency>
                <groupId>org.apache.santuario</groupId>
                <artifactId>xmlsec</artifactId>
                <version>${xmlsec.version}</version>
            </dependency>
            <dependency>
                <groupId>org.bouncycastle</groupId>
                <artifactId>bcprov-jdk15on</artifactId>
                <version>${bcprov.version}</version>
            </dependency>
            <dependency>
                <groupId>org.apache.neethi</groupId>
                <artifactId>neethi</artifactId>
                <version>${neethi.version}</version>
            </dependency>
            <dependency>
                <groupId>org.codehaus.woodstox</groupId>
                <artifactId>woodstox-core-asl</artifactId>
                <version>${woodstox.core.asl.version}</version>
            </dependency>
            <dependency>
                <groupId>org.apache.geronimo.specs</groupId>
                <artifactId>geronimo-javamail_1.4_spec</artifactId>
                <version>${geronimo.javamail.version}</version>
            </dependency>
            <dependency>
                <groupId>log4j</groupId>
                <artifactId>log4j</artifactId>
                <version>${log4j.version}</version>
            </dependency>
            <dependency>
                <groupId>org.slf4j</groupId>
                <artifactId>slf4j-api</artifactId>
                <version>${slf4j.version}</version>
            </dependency>
            <dependency>
                <groupId>org.slf4j</groupId>
                <artifactId>slf4j-log4j12</artifactId>
                <version>${slf4j.version}</version>
            </dependency>
            <dependency>
                <groupId>xalan</groupId>
                <artifactId>xalan</artifactId>
                <version>${xalan.version}</version>
            </dependency>
            <dependency>
                <groupId>xalan</groupId>
                <artifactId>serializer</artifactId>
                <version>${xalan.version}</version>
            </dependency>
            <dependency>
                <groupId>junit</groupId>
                <artifactId>junit</artifactId>
                <version>${junit.version}</version>
            </dependency>
            <dependency>
                <groupId>wsdl4j</groupId>
                <artifactId>wsdl4j</artifactId>
                <version>${wsdl4j.version}</version>
            </dependency>
            <dependency>
                <groupId>xmlunit</groupId>
                <artifactId>xmlunit</artifactId>
                <version>${xmlunit.version}</version>
            </dependency>
            <dependency>
                <groupId>net.sf.ehcache</groupId>
                <artifactId>ehcache</artifactId>
                <version>${ehcache.version}</version>
            </dependency>
            <dependency>
                <groupId>org.jasypt</groupId>
                <artifactId>jasypt</artifactId>
                <version>${jasypt.version}</version>
            </dependency>
            <dependency>
                <groupId>org.apache.directory.server</groupId>
                <artifactId>apacheds-kerberos-codec</artifactId>
                <version>${apacheds.version}</version>
            </dependency>
            <dependency>
                <groupId>org.apache.commons</groupId>
                <artifactId>commons-compress</artifactId>
                <version>${commons.compress.version}</version>
            </dependency>

        </dependencies>
    </dependencyManagement>

    <build>
        <resources>
            <resource>
                <directory>src/main/java</directory>
                <excludes>
                    <exclude>**/*.java</exclude>
                    <exclude>**/package.html</exclude>
                </excludes>
            </resource>
            <resource>
                <directory>src/main/resources</directory>
                <includes>
                    <include>**/*</include>
                </includes>
            </resource>
            <resource>
                <directory>src/main/resources-filtered</directory>
                <includes>
                    <include>**</include>
                </includes>
                <filtering>true</filtering>
            </resource>
            <resource>
                <directory>target/generated/src/main/resources</directory>
                <includes>
                    <include>**</include>
                </includes>
            </resource>
        </resources>
        <testResources>
            <testResource>
                <directory>src/test/java</directory>
                <excludes>
                    <exclude>**/*.java</exclude>
                </excludes>
            </testResource>
            <testResource>
                <directory>src/test/resources</directory>
                <includes>
                    <include>**</include>
                </includes>
            </testResource>
            <testResource>
                <directory>target/generated/src/test/resources</directory>
                <includes>
                    <include>**</include>
                </includes>
            </testResource>
        </testResources>
        <pluginManagement>
            <plugins>
                <plugin>
                    <groupId>org.apache.maven.plugins</groupId>
                    <artifactId>maven-jar-plugin</artifactId>
                    <version>2.5</version>
                    <configuration>
                        <archive>
                            <manifestFile>${wss4j.manifest.location}</manifestFile>
                            <manifestEntries>
                                <Specification-Title>${project.name}</Specification-Title>
                                <Specification-Vendor>The Apache Software Foundation</Specification-Vendor>
                                <Implementation-Title>${project.name}</Implementation-Title>
                                <Implementation-Vendor-Id>org.apache</Implementation-Vendor-Id>
                                <Implementation-Vendor>The Apache Software Foundation</Implementation-Vendor>
                            </manifestEntries>
                        </archive>
                    </configuration>
                </plugin>
                <!--This plugin's configuration is used to store Eclipse m2e settings only. It has no influence on the Maven build itself.-->
                <plugin>
                	<groupId>org.eclipse.m2e</groupId>
                	<artifactId>lifecycle-mapping</artifactId>
                	<version>1.0.0</version>
                	<configuration>
                		<lifecycleMappingMetadata>
                			<pluginExecutions>
                				<pluginExecution>
                					<pluginExecutionFilter>
                						<groupId>org.apache.felix</groupId>
                						<artifactId>maven-bundle-plugin</artifactId>
                						<versionRange>[2.4.0,)</versionRange>
                						<goals>
                							<goal>cleanVersions</goal>
                						</goals>
                					</pluginExecutionFilter>
                					<action>
                						<ignore />
                					</action>
                				</pluginExecution>
                				<pluginExecution>
                					<pluginExecutionFilter>
                						<groupId>org.apache.maven.plugins</groupId>
                						<artifactId>maven-remote-resources-plugin</artifactId>
                						<versionRange>[1.0.0,)</versionRange>
                						<goals>
                							<goal>process</goal>
                						</goals>
                					</pluginExecutionFilter>
                					<action>
                						<ignore />
                					</action>
                				</pluginExecution>
                			</pluginExecutions>
                		</lifecycleMappingMetadata>
                	</configuration>
                </plugin>
            </plugins>
        </pluginManagement>
        <plugins>
            <plugin>
                <groupId>org.apache.felix</groupId>
                <artifactId>maven-bundle-plugin</artifactId>
                <executions>
                    <execution>
                        <id>versions</id>
                        <phase>validate</phase>
                        <goals>
                            <goal>cleanVersions</goal>
                        </goals>
                        <configuration>
                            <versions>
                                <wss4j.osgi.version.clean>${project.version}</wss4j.osgi.version.clean>
                            </versions>
                        </configuration>
                    </execution>
                    <execution>
                        <id>bundle-manifest</id>
                        <phase>process-classes</phase>
                        <goals>
                            <goal>manifest</goal>
                        </goals>
                        <configuration>
                            <instructions>
                                <Bundle-SymbolicName>${wss4j.osgi.symbolic.name}</Bundle-SymbolicName>
                                <Implementation-Vendor>The Apache Software Foundation</Implementation-Vendor>
                                <Implementation-Vendor-Id>org.apache</Implementation-Vendor-Id>
                                <Implementation-Version>${wss4j.osgi.version.clean}</Implementation-Version>
                                <Specification-Vendor>The Apache Software Foundation</Specification-Vendor>
                                <Specification-Version>${wss4j.osgi.version.clean}</Specification-Version>
                                <Bundle-DocURL>http://ws.apache.org/wss4j</Bundle-DocURL>
                                <_failok>true</_failok>
                                <_nouses>true</_nouses>
                                <_versionpolicy>[$(version;==;$(@)),$(version;+;$(@)))</_versionpolicy>
                                <Export-Package>${wss4j.osgi.export}</Export-Package>
                                <Import-Package>
                                    ${wss4j.osgi.import},
                                    *
                                </Import-Package>
                                <DynamicImport-Package>
                                    ${wss4j.osgi.dynamic.import}
                                </DynamicImport-Package>
                            </instructions>
                        </configuration>
                    </execution>
                </executions>
            </plugin>
        </plugins>
    </build>

</project><|MERGE_RESOLUTION|>--- conflicted
+++ resolved
@@ -23,17 +23,11 @@
     <parent>
         <groupId>org.apache.wss4j</groupId>
         <artifactId>wss4j</artifactId>
-<<<<<<< HEAD
-        <version>2.1.1-SNAPSHOT</version>
-=======
         <version>2.0.4</version>
->>>>>>> 01860919
     </parent>
+    <groupId>org.apache.wss4j</groupId>
     <artifactId>wss4j-parent</artifactId>
-<<<<<<< HEAD
-=======
     <version>2.0.4</version>
->>>>>>> 01860919
     <packaging>pom</packaging>
     <name>Apache WSS4J parent</name>
     <description>Apache WSS4J parent pom</description>
@@ -43,22 +37,19 @@
         <apacheds.version>2.0.0-M19</apacheds.version>
         <bcprov.version>1.52</bcprov.version>
         <commons.compress.version>1.4.1</commons.compress.version>
-        <ehcache.version>2.9.0</ehcache.version>
+        <ehcache.version>2.8.5</ehcache.version>
         <geronimo.javamail.version>1.7.1</geronimo.javamail.version>
         <jasypt.version>1.9.2</jasypt.version>
         <junit.version>4.12</junit.version>
         <log4j.version>1.2.17</log4j.version>
         <neethi.version>3.0.3</neethi.version>
-        <opensaml.version>3.1.0</opensaml.version>
+        <opensaml.version>2.6.1</opensaml.version>
         <slf4j.version>1.7.9</slf4j.version>
         <woodstox.core.asl.version>4.4.1</woodstox.core.asl.version>
         <wsdl4j.version>1.6.3</wsdl4j.version>
         <xalan.version>2.7.2</xalan.version>
-<<<<<<< HEAD
-=======
         <xerces.version>2.11.0</xerces.version>
         <xml.apis.version>1.4.01</xml.apis.version>
->>>>>>> 01860919
         <xmlsec.version>2.0.4</xmlsec.version>
         <xmlunit.version>1.6</xmlunit.version>
         
@@ -73,6 +64,11 @@
     <dependencyManagement>
         <dependencies>
             <dependency>
+                <groupId>xerces</groupId>
+                <artifactId>xercesImpl</artifactId>
+                <version>${xerces.version}</version>
+            </dependency>
+            <dependency>
                 <groupId>org.apache.santuario</groupId>
                 <artifactId>xmlsec</artifactId>
                 <version>${xmlsec.version}</version>
@@ -93,6 +89,11 @@
                 <version>${woodstox.core.asl.version}</version>
             </dependency>
             <dependency>
+                <groupId>org.opensaml</groupId>
+                <artifactId>opensaml</artifactId>
+                <version>${opensaml.version}</version>
+            </dependency>
+            <dependency>
                 <groupId>org.apache.geronimo.specs</groupId>
                 <artifactId>geronimo-javamail_1.4_spec</artifactId>
                 <version>${geronimo.javamail.version}</version>
@@ -126,6 +127,11 @@
                 <groupId>junit</groupId>
                 <artifactId>junit</artifactId>
                 <version>${junit.version}</version>
+            </dependency>
+            <dependency>
+                <groupId>xml-apis</groupId>
+                <artifactId>xml-apis</artifactId>
+                <version>${xml.apis.version}</version>
             </dependency>
             <dependency>
                 <groupId>wsdl4j</groupId>
@@ -228,44 +234,6 @@
                             </manifestEntries>
                         </archive>
                     </configuration>
-                </plugin>
-                <!--This plugin's configuration is used to store Eclipse m2e settings only. It has no influence on the Maven build itself.-->
-                <plugin>
-                	<groupId>org.eclipse.m2e</groupId>
-                	<artifactId>lifecycle-mapping</artifactId>
-                	<version>1.0.0</version>
-                	<configuration>
-                		<lifecycleMappingMetadata>
-                			<pluginExecutions>
-                				<pluginExecution>
-                					<pluginExecutionFilter>
-                						<groupId>org.apache.felix</groupId>
-                						<artifactId>maven-bundle-plugin</artifactId>
-                						<versionRange>[2.4.0,)</versionRange>
-                						<goals>
-                							<goal>cleanVersions</goal>
-                						</goals>
-                					</pluginExecutionFilter>
-                					<action>
-                						<ignore />
-                					</action>
-                				</pluginExecution>
-                				<pluginExecution>
-                					<pluginExecutionFilter>
-                						<groupId>org.apache.maven.plugins</groupId>
-                						<artifactId>maven-remote-resources-plugin</artifactId>
-                						<versionRange>[1.0.0,)</versionRange>
-                						<goals>
-                							<goal>process</goal>
-                						</goals>
-                					</pluginExecutionFilter>
-                					<action>
-                						<ignore />
-                					</action>
-                				</pluginExecution>
-                			</pluginExecutions>
-                		</lifecycleMappingMetadata>
-                	</configuration>
                 </plugin>
             </plugins>
         </pluginManagement>
