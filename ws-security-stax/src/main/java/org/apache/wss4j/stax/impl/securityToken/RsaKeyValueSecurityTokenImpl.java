--- conflicted
+++ resolved
@@ -67,20 +67,6 @@
     @Override
     public Key getKey(String algorithmURI, XMLSecurityConstants.AlgorithmUsage algorithmUsage,
                       String correlationID) throws XMLSecurityException {
-<<<<<<< HEAD
-        PublicKey publicKey = getPublicKey();
-        
-        try {
-            return crypto.getPrivateKey(publicKey, callbackHandler);
-        } catch (WSSecurityException ex) {
-            // Check to see if we are decrypting rather than signature verification
-            Crypto decCrypto = securityProperties.getDecryptionCrypto();
-            if (decCrypto != null && decCrypto != crypto) {
-                return decCrypto.getPrivateKey(publicKey, callbackHandler);
-            }
-            throw ex;
-        }
-=======
         if (crypto instanceof Merlin) {
             PublicKey publicKey = getPublicKey();
             
@@ -96,7 +82,6 @@
             }
         }
         return super.getKey(algorithmURI, algorithmUsage, correlationID);
->>>>>>> 72031307
     }
 
     @Override
