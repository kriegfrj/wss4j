/**
 * Licensed to the Apache Software Foundation (ASF) under one
 * or more contributor license agreements. See the NOTICE file
 * distributed with this work for additional information
 * regarding copyright ownership. The ASF licenses this file
 * to you under the Apache License, Version 2.0 (the
 * "License"); you may not use this file except in compliance
 * with the License. You may obtain a copy of the License at
 *
 * http://www.apache.org/licenses/LICENSE-2.0
 *
 * Unless required by applicable law or agreed to in writing,
 * software distributed under the License is distributed on an
 * "AS IS" BASIS, WITHOUT WARRANTIES OR CONDITIONS OF ANY
 * KIND, either express or implied. See the License for the
 * specific language governing permissions and limitations
 * under the License.
 */
package org.apache.wss4j.stax.ext;

import java.net.URL;
import java.security.KeyStore;
import java.security.cert.CertStore;
import java.security.cert.CertificateFactory;
import java.security.cert.CollectionCertStoreParameters;
import java.security.cert.X509CRL;
import java.util.ArrayList;
import java.util.Collection;
import java.util.Collections;
import java.util.HashMap;
import java.util.LinkedList;
import java.util.List;
import java.util.Map;
import java.util.Properties;
import java.util.regex.Pattern;

import javax.security.auth.callback.CallbackHandler;
import javax.xml.namespace.QName;

import org.apache.wss4j.common.bsp.BSPRule;
import org.apache.wss4j.common.cache.ReplayCache;
import org.apache.wss4j.common.cache.ReplayCacheFactory;
import org.apache.wss4j.common.crypto.Crypto;
import org.apache.wss4j.common.crypto.Merlin;
import org.apache.wss4j.common.crypto.PasswordEncryptor;
import org.apache.wss4j.common.ext.WSSecurityException;
import org.apache.wss4j.stax.securityToken.WSSecurityTokenConstants;
import org.apache.wss4j.stax.validate.Validator;
import org.apache.xml.security.exceptions.XMLSecurityException;
import org.apache.xml.security.stax.ext.XMLSecurityProperties;
import org.apache.xml.security.utils.Base64;

/**
 * Main configuration class to supply keys etc.
 * This class is subject to change in the future.
 * Probably we will allow to configure the framework per WSDL
 */
public class WSSSecurityProperties extends XMLSecurityProperties {

    private boolean mustUnderstand = true;
    private String actor;
    private CallbackHandler callbackHandler;
    private CallbackHandler samlCallbackHandler;
    private final List<BSPRule> ignoredBSPRules = new LinkedList<>();
    private boolean disableBSPEnforcement;
    private final Map<QName, Validator> validators = new HashMap<>();

    private Integer timestampTTL = 300;
    private Integer timeStampFutureTTL = 60;
    private boolean strictTimestampCheck = true;
    private Integer utTTL = 300;
    private Integer utFutureTTL = 60;
    private Integer derivedKeyIterations = 1000;
    private boolean addUsernameTokenNonce;
    private boolean addUsernameTokenCreated;
    private boolean encryptSymmetricEncrytionKey = true;
    private boolean use200512Namespace = true;

    /**
     * This variable controls whether types other than PasswordDigest or PasswordText
     * are allowed when processing UsernameTokens.
     *
     * By default this is set to false so that the user doesn't have to explicitly
     * reject custom token types in the callback handler.
     */
    private boolean handleCustomPasswordTypes = false;
    private boolean allowUsernameTokenNoPassword = false;
    private boolean allowRSA15KeyTransportAlgorithm = false;
    private boolean useDerivedKeyForMAC = true;
    private WSSConstants.UsernameTokenPasswordType usernameTokenPasswordType;
    private String tokenUser;

    private WSSecurityTokenConstants.KeyIdentifier derivedKeyKeyIdentifier;
    private WSSConstants.DerivedKeyTokenReference derivedKeyTokenReference;
    private int derivedSignatureKeyLength;
    private int derivedEncryptionKeyLength;

    private WSSCrypto signatureWSSCrypto;
    private String signatureUser;
    private boolean enableSignatureConfirmationVerification = false;
    private boolean includeSignatureToken;
    private boolean includeEncryptionToken;
    private WSSCrypto signatureVerificationWSSCrypto;
    private CertStore crlCertStore;
    private WSSCrypto decryptionWSSCrypto;
    private WSSCrypto encryptionWSSCrypto;
    private String encryptionUser;
    private boolean useReqSigCertForEncryption = false;
    private String encryptionCompressionAlgorithm;
    private boolean enableRevocation = false;
    private ReplayCache timestampReplayCache;
    private ReplayCache nonceReplayCache;
    private ReplayCache samlOneTimeUseReplayCache;
    private boolean enableTimestampReplayCache = true;
    private boolean enableNonceReplayCache = true;
    private boolean enableSamlOneTimeUseReplayCache = true;
    private boolean validateSamlSubjectConfirmation = true;
<<<<<<< HEAD
    private Collection<Pattern> subjectDNPatterns = new ArrayList<>();
    private List<String> audienceRestrictions = new ArrayList<>();
=======
    private Collection<Pattern> subjectDNPatterns = new ArrayList<Pattern>();
    private List<String> audienceRestrictions = new ArrayList<String>();
>>>>>>> 01860919
    private boolean requireTimestampExpires;

    private CallbackHandler attachmentCallbackHandler;
    private Object msgContext;

    public WSSSecurityProperties() {
        super();
        setAddExcC14NInclusivePrefixes(true);
    }

    public WSSSecurityProperties(WSSSecurityProperties wssSecurityProperties) {
        super(wssSecurityProperties);

        this.mustUnderstand = wssSecurityProperties.mustUnderstand;
        this.actor = wssSecurityProperties.actor;
        this.callbackHandler = wssSecurityProperties.callbackHandler;
        this.samlCallbackHandler = wssSecurityProperties.samlCallbackHandler;
        this.ignoredBSPRules.addAll(wssSecurityProperties.ignoredBSPRules);
        this.disableBSPEnforcement = wssSecurityProperties.disableBSPEnforcement;
        this.validators.putAll(wssSecurityProperties.validators);
        this.timestampTTL = wssSecurityProperties.timestampTTL;
        this.timeStampFutureTTL = wssSecurityProperties.timeStampFutureTTL;
        this.utTTL = wssSecurityProperties.utTTL;
        this.utFutureTTL = wssSecurityProperties.utFutureTTL;
        this.strictTimestampCheck = wssSecurityProperties.strictTimestampCheck;
        this.handleCustomPasswordTypes = wssSecurityProperties.handleCustomPasswordTypes;
        this.usernameTokenPasswordType = wssSecurityProperties.usernameTokenPasswordType;
        this.allowUsernameTokenNoPassword = wssSecurityProperties.allowUsernameTokenNoPassword;
        this.tokenUser = wssSecurityProperties.tokenUser;
        this.use200512Namespace = wssSecurityProperties.use200512Namespace;
        this.derivedKeyKeyIdentifier = wssSecurityProperties.derivedKeyKeyIdentifier;
        this.derivedKeyTokenReference = wssSecurityProperties.derivedKeyTokenReference;
        this.derivedSignatureKeyLength = wssSecurityProperties.derivedSignatureKeyLength;
        this.derivedEncryptionKeyLength = wssSecurityProperties.derivedEncryptionKeyLength;
        this.signatureWSSCrypto = wssSecurityProperties.signatureWSSCrypto;
        this.signatureUser = wssSecurityProperties.signatureUser;
        this.enableSignatureConfirmationVerification = wssSecurityProperties.enableSignatureConfirmationVerification;
        this.includeSignatureToken = wssSecurityProperties.includeSignatureToken;
        this.includeEncryptionToken = wssSecurityProperties.includeEncryptionToken;
        this.signatureVerificationWSSCrypto = wssSecurityProperties.signatureVerificationWSSCrypto;
        this.crlCertStore = wssSecurityProperties.crlCertStore;
        this.decryptionWSSCrypto = wssSecurityProperties.decryptionWSSCrypto;
        this.encryptionWSSCrypto = wssSecurityProperties.encryptionWSSCrypto;
        this.encryptionUser = wssSecurityProperties.encryptionUser;
        this.useReqSigCertForEncryption = wssSecurityProperties.useReqSigCertForEncryption;
        this.encryptionCompressionAlgorithm = wssSecurityProperties.encryptionCompressionAlgorithm;
        this.enableRevocation = wssSecurityProperties.enableRevocation;
        this.timestampReplayCache = wssSecurityProperties.timestampReplayCache;
        this.nonceReplayCache = wssSecurityProperties.nonceReplayCache;
        this.samlOneTimeUseReplayCache = wssSecurityProperties.samlOneTimeUseReplayCache;
        this.enableTimestampReplayCache = wssSecurityProperties.enableTimestampReplayCache;
        this.enableNonceReplayCache = wssSecurityProperties.enableNonceReplayCache;
        this.enableSamlOneTimeUseReplayCache = wssSecurityProperties.enableSamlOneTimeUseReplayCache;
        this.allowRSA15KeyTransportAlgorithm = wssSecurityProperties.allowRSA15KeyTransportAlgorithm;
        this.derivedKeyIterations = wssSecurityProperties.derivedKeyIterations;
        this.useDerivedKeyForMAC = wssSecurityProperties.useDerivedKeyForMAC;
        this.addUsernameTokenNonce = wssSecurityProperties.addUsernameTokenNonce;
        this.addUsernameTokenCreated = wssSecurityProperties.addUsernameTokenCreated;
        this.validateSamlSubjectConfirmation = wssSecurityProperties.validateSamlSubjectConfirmation;
        this.encryptSymmetricEncrytionKey = wssSecurityProperties.encryptSymmetricEncrytionKey;
        this.subjectDNPatterns = wssSecurityProperties.subjectDNPatterns;
        this.attachmentCallbackHandler = wssSecurityProperties.attachmentCallbackHandler;
        this.msgContext = wssSecurityProperties.msgContext;
        this.audienceRestrictions = wssSecurityProperties.audienceRestrictions;
        this.requireTimestampExpires = wssSecurityProperties.requireTimestampExpires;
    }

    /**
     * returns the password callback handler
     *
     * @return the password callback handler
     */
    public CallbackHandler getCallbackHandler() {
        return callbackHandler;
    }


    /**
     * sets the password callback handler
     *
     * @param callbackHandler the password callback handler
     */
    public void setCallbackHandler(CallbackHandler callbackHandler) {
        this.callbackHandler = callbackHandler;
    }

    public Integer getTimestampTTL() {
        return timestampTTL;
    }

    public void setTimestampTTL(Integer timestampTTL) {
        this.timestampTTL = timestampTTL;
    }

    public boolean isStrictTimestampCheck() {
        return strictTimestampCheck;
    }


    public void setStrictTimestampCheck(boolean strictTimestampCheck) {
        this.strictTimestampCheck = strictTimestampCheck;
    }

    /**
     * @param handleCustomTypes
     * whether to handle custom UsernameToken password types or not
     */
    public void setHandleCustomPasswordTypes(boolean handleCustomTypes) {
        this.handleCustomPasswordTypes = handleCustomTypes;
    }

    /**
     * @return whether custom UsernameToken password types are allowed or not
     */
    public boolean getHandleCustomPasswordTypes() {
        return handleCustomPasswordTypes;
    }

    public String getTokenUser() {
        return tokenUser;
    }

    public void setTokenUser(String tokenUser) {
        this.tokenUser = tokenUser;
    }

    public WSSConstants.UsernameTokenPasswordType getUsernameTokenPasswordType() {
        return usernameTokenPasswordType;
    }

    public void setUsernameTokenPasswordType(WSSConstants.UsernameTokenPasswordType usernameTokenPasswordType) {
        this.usernameTokenPasswordType = usernameTokenPasswordType;
    }

    public boolean isEnableSignatureConfirmationVerification() {
        return enableSignatureConfirmationVerification;
    }

    public void setEnableSignatureConfirmationVerification(boolean enableSignatureConfirmationVerification) {
        this.enableSignatureConfirmationVerification = enableSignatureConfirmationVerification;
    }

    public boolean isUseReqSigCertForEncryption() {
        return useReqSigCertForEncryption;
    }

    public void setUseReqSigCertForEncryption(boolean useReqSigCertForEncryption) {
        this.useReqSigCertForEncryption = useReqSigCertForEncryption;
    }

    public String getActor() {
        return actor;
    }


    public void setActor(String actor) {
        this.actor = actor;
    }

    public WSSecurityTokenConstants.KeyIdentifier getDerivedKeyKeyIdentifier() {
        return derivedKeyKeyIdentifier;
    }

    public void setDerivedKeyKeyIdentifier(WSSecurityTokenConstants.KeyIdentifier derivedKeyKeyIdentifier) {
        this.derivedKeyKeyIdentifier = derivedKeyKeyIdentifier;
    }

    public WSSConstants.DerivedKeyTokenReference getDerivedKeyTokenReference() {
        return derivedKeyTokenReference;
    }

    public void setDerivedKeyTokenReference(WSSConstants.DerivedKeyTokenReference derivedKeyTokenReference) {
        this.derivedKeyTokenReference = derivedKeyTokenReference;
    }

    public void addIgnoreBSPRule(BSPRule bspRule) {
        ignoredBSPRules.add(bspRule);
    }

    public List<BSPRule> getIgnoredBSPRules() {
        return Collections.unmodifiableList(ignoredBSPRules);
    }

    public void addValidator(QName qName, Validator validator) {
        validators.put(qName, validator);
    }

    @SuppressWarnings("unchecked")
    public <T extends Validator> T getValidator(QName qName) {
        return (T)validators.get(qName);
    }

    public void setSignatureUser(String signatureUser) {
        this.signatureUser = signatureUser;
    }

    public String getSignatureUser() {
        return signatureUser;
    }

    public KeyStore getSignatureKeyStore() {
        if (signatureWSSCrypto != null) {
            return signatureWSSCrypto.getKeyStore();
        }
        return null;
    }

    public void loadSignatureKeyStore(URL url, char[] keyStorePassword) throws Exception {
        KeyStore keyStore = KeyStore.getInstance("jks");
        keyStore.load(url.openStream(), keyStorePassword);
        if (signatureWSSCrypto == null) {
            signatureWSSCrypto = new WSSCrypto();
        }
        signatureWSSCrypto.setKeyStore(keyStore);
    }
    
    public Properties getSignatureCryptoProperties() {
        if (signatureWSSCrypto != null) {
            return signatureWSSCrypto.getCryptoProperties();
        }
        return null;
    }
    
    public void setSignatureCryptoProperties(Properties cryptoProperties) {
        this.setSignatureCryptoProperties(cryptoProperties, null);
    }
    
    public void setSignatureCryptoProperties(Properties cryptoProperties,
                                             PasswordEncryptor passwordEncryptor) {
        if (signatureWSSCrypto == null) {
            signatureWSSCrypto = new WSSCrypto();
        }
        signatureWSSCrypto.setCryptoProperties(cryptoProperties);
        signatureWSSCrypto.setPasswordEncryptor(passwordEncryptor);
    }

    public Class<? extends Merlin> getSignatureCryptoClass() {
        if (signatureWSSCrypto != null) {
            return signatureWSSCrypto.getCryptoClass();
        }
        return Merlin.class;
    }

    public void setSignatureCryptoClass(Class<? extends Merlin> signatureCryptoClass) {
        if (signatureWSSCrypto == null) {
            signatureWSSCrypto = new WSSCrypto();
        }
        this.signatureWSSCrypto.setCryptoClass(signatureCryptoClass);
    }

    public Crypto getSignatureCrypto() throws WSSConfigurationException {
        if (signatureWSSCrypto == null) {
            return null;
        }

        return signatureWSSCrypto.getCrypto();
    }
    
    public void setSignatureCrypto(Crypto sigCrypto) {
        if (signatureWSSCrypto == null) {
            signatureWSSCrypto = new WSSCrypto();
        }
        signatureWSSCrypto.setCrypto(sigCrypto);
    }

    public KeyStore getSignatureVerificationKeyStore() {
        if (signatureVerificationWSSCrypto != null) {
            return signatureVerificationWSSCrypto.getKeyStore();
        }
        return null;
    }

    public void loadSignatureVerificationKeystore(URL url, char[] keyStorePassword) throws Exception {
        KeyStore keyStore = KeyStore.getInstance("jks");
        keyStore.load(url.openStream(), keyStorePassword);
        if (signatureVerificationWSSCrypto == null) {
            signatureVerificationWSSCrypto = new WSSCrypto();
        }
        signatureVerificationWSSCrypto.setKeyStore(keyStore);
    }
    
    public void loadCRLCertStore(URL url) throws Exception {
        CertificateFactory cf = CertificateFactory.getInstance("X.509");
        X509CRL crl = (X509CRL)cf.generateCRL(url.openStream());
        this.crlCertStore =
            CertStore.getInstance(
                "Collection",
                new CollectionCertStoreParameters(Collections.singletonList(crl))
            );
    }
    
    public Properties getSignatureVerificationCryptoProperties() {
        if (signatureVerificationWSSCrypto != null) {
            return signatureVerificationWSSCrypto.getCryptoProperties();
        }
        return null;
    }
    
    public void setSignatureVerificationCryptoProperties(Properties cryptoProperties) {
        this.setSignatureVerificationCryptoProperties(cryptoProperties, null);
    }
    
    public void setSignatureVerificationCryptoProperties(Properties cryptoProperties,
                                                         PasswordEncryptor passwordEncryptor) {
        if (signatureVerificationWSSCrypto == null) {
            signatureVerificationWSSCrypto = new WSSCrypto();
        }
        signatureVerificationWSSCrypto.setCryptoProperties(cryptoProperties);
        signatureVerificationWSSCrypto.setPasswordEncryptor(passwordEncryptor);
    }

    public Class<? extends Merlin> getSignatureVerificationCryptoClass() {
        if (signatureVerificationWSSCrypto != null) {
            return signatureVerificationWSSCrypto.getCryptoClass();
        }
        return Merlin.class;
    }

    public void setSignatureVerificationCryptoClass(Class<? extends Merlin> signatureVerificationCryptoClass) {
        if (signatureVerificationWSSCrypto == null) {
            signatureVerificationWSSCrypto = new WSSCrypto();
        }
        this.signatureVerificationWSSCrypto.setCryptoClass(signatureVerificationCryptoClass);
        
    }

    public Crypto getSignatureVerificationCrypto() throws WSSConfigurationException {

        if (signatureVerificationWSSCrypto == null) {
            return null;
        }
        signatureVerificationWSSCrypto.setCrlCertStore(crlCertStore);
        return signatureVerificationWSSCrypto.getCrypto();
    }
    
    public void setSignatureVerificationCrypto(Crypto sigVerCrypto) {
        if (signatureVerificationWSSCrypto == null) {
            signatureVerificationWSSCrypto = new WSSCrypto();
        }
        signatureVerificationWSSCrypto.setCrypto(sigVerCrypto);
    }

    /**
     * Returns the decryption keystore
     *
     * @return A keystore for decryption operation
     */
    public KeyStore getDecryptionKeyStore() {
        if (decryptionWSSCrypto != null) {
            return decryptionWSSCrypto.getKeyStore();
        }
        return null;
    }

    /**
     * loads a java keystore from the given url for decrypt operations
     *
     * @param url              The URL to the keystore
     * @param keyStorePassword The keyStorePassword
     * @throws Exception thrown if something goes wrong while loading the keystore
     */
    public void loadDecryptionKeystore(URL url, char[] keyStorePassword) throws Exception {
        KeyStore keyStore = KeyStore.getInstance("jks");
        keyStore.load(url.openStream(), keyStorePassword);
        if (decryptionWSSCrypto == null) {
            decryptionWSSCrypto = new WSSCrypto();
        }
        decryptionWSSCrypto.setKeyStore(keyStore);
    }
    
    public Properties getDecryptionCryptoProperties() {
        if (decryptionWSSCrypto != null) {
            return decryptionWSSCrypto.getCryptoProperties();
        }
        return null;
    }
    
    public void setDecryptionCryptoProperties(Properties cryptoProperties) {
        this.setDecryptionCryptoProperties(cryptoProperties, null);
    }
    
    public void setDecryptionCryptoProperties(Properties cryptoProperties,
                                              PasswordEncryptor passwordEncryptor) {
        if (decryptionWSSCrypto == null) {
            decryptionWSSCrypto = new WSSCrypto();
        }
        decryptionWSSCrypto.setCryptoProperties(cryptoProperties);
        decryptionWSSCrypto.setPasswordEncryptor(passwordEncryptor);
    }

    /**
     * Returns the decryption crypto class
     *
     * @return the decryption crypto class
     */
    public Class<? extends Merlin> getDecryptionCryptoClass() {
        if (decryptionWSSCrypto != null) {
            return decryptionWSSCrypto.getCryptoClass();
        }
        return Merlin.class;
    }

    /**
     * Sets a custom decryption class
     *
     * @param decryptionCryptoClass
     */
    public void setDecryptionCryptoClass(Class<? extends Merlin> decryptionCryptoClass) {
        if (decryptionWSSCrypto == null) {
            decryptionWSSCrypto = new WSSCrypto();
        }
        decryptionWSSCrypto.setCryptoClass(decryptionCryptoClass);
    }

    /**
     * returns the decryptionCrypto for the key-management
     *
     * @return A Crypto instance
     * @throws WSSConfigurationException thrown if something goes wrong
     */
    public Crypto getDecryptionCrypto() throws WSSConfigurationException {

        if (decryptionWSSCrypto == null) {
            return null;
        }

        return decryptionWSSCrypto.getCrypto();
    }
    
    public void setDecryptionCrypto(Crypto decCrypto) {
        if (decryptionWSSCrypto == null) {
            decryptionWSSCrypto = new WSSCrypto();
        }
        decryptionWSSCrypto.setCrypto(decCrypto);
    }

    /**
     * Returns the encryption keystore
     *
     * @return A keystore for encryption operation
     */
    public KeyStore getEncryptionKeyStore() {
        if (encryptionWSSCrypto != null) {
            return encryptionWSSCrypto.getKeyStore();
        }
        return null;
    }

    /**
     * loads a java keystore from the given url for encrypt operations
     *
     * @param url              The URL to the keystore
     * @param keyStorePassword The keyStorePassword
     * @throws Exception thrown if something goes wrong while loading the keystore
     */
    public void loadEncryptionKeystore(URL url, char[] keyStorePassword) throws Exception {
        KeyStore keyStore = KeyStore.getInstance("jks");
        keyStore.load(url.openStream(), keyStorePassword);
        if (encryptionWSSCrypto == null) {
            encryptionWSSCrypto = new WSSCrypto();
        }
        encryptionWSSCrypto.setKeyStore(keyStore);
    }

    public Properties getEncryptionCryptoProperties() {
        if (encryptionWSSCrypto != null) {
            return encryptionWSSCrypto.getCryptoProperties();
        }
        return null;
    }
    
    public void setEncryptionCryptoProperties(Properties cryptoProperties) {
        this.setEncryptionCryptoProperties(cryptoProperties, null);
    }
    
    public void setEncryptionCryptoProperties(Properties cryptoProperties, 
                                              PasswordEncryptor passwordEncryptor) {
        if (encryptionWSSCrypto == null) {
            encryptionWSSCrypto = new WSSCrypto();
        }
        encryptionWSSCrypto.setCryptoProperties(cryptoProperties);
        encryptionWSSCrypto.setPasswordEncryptor(passwordEncryptor);
    }

    /**
     * Returns the encryption crypto class
     *
     * @return the encryption crypto class
     */
    public Class<? extends Merlin> getEncryptionCryptoClass() {
        if (encryptionWSSCrypto != null) {
            return encryptionWSSCrypto.getCryptoClass();
        }
        return Merlin.class;
    }

    /**
     * Sets a custom encryption class
     *
     * @param encryptionCryptoClass
     */
    public void setEncryptionCryptoClass(Class<? extends Merlin> encryptionCryptoClass) {
        if (encryptionWSSCrypto == null) {
            encryptionWSSCrypto = new WSSCrypto();
        }
        encryptionWSSCrypto.setCryptoClass(encryptionCryptoClass);
    }

    /**
     * returns the encryptionCrypto for the key-management
     *
     * @return A Crypto instance
     * @throws WSSConfigurationException thrown if something goes wrong
     */
    public Crypto getEncryptionCrypto() throws WSSConfigurationException {

        if (encryptionWSSCrypto == null) {
            return null;
        }

        encryptionWSSCrypto.setCrlCertStore(this.getCrlCertStore());
        return encryptionWSSCrypto.getCrypto();
    }
    
    public void setEncryptionCrypto(Crypto encCrypto) {
        if (encryptionWSSCrypto == null) {
            encryptionWSSCrypto = new WSSCrypto();
        }
        encryptionWSSCrypto.setCrypto(encCrypto);
    }
    
    /**
     * Returns the alias for the encryption key in the keystore
     *
     * @return the alias for the encryption key in the keystore as string
     */
    public String getEncryptionUser() {
        return encryptionUser;
    }

    /**
     * Specifies the the alias for the encryption key in the keystore
     *
     * @param encryptionUser the the alias for the encryption key in the keystore as string
     */
    public void setEncryptionUser(String encryptionUser) {
        this.encryptionUser = encryptionUser;
    }

    public String getEncryptionCompressionAlgorithm() {
        return encryptionCompressionAlgorithm;
    }

    public void setEncryptionCompressionAlgorithm(String encryptionCompressionAlgorithm) {
        this.encryptionCompressionAlgorithm = encryptionCompressionAlgorithm;
    }

    public boolean isAllowUsernameTokenNoPassword() {
        return allowUsernameTokenNoPassword;
    }

    public void setAllowUsernameTokenNoPassword(boolean allowUsernameTokenNoPassword) {
        this.allowUsernameTokenNoPassword = allowUsernameTokenNoPassword;
    }

    public boolean isEnableRevocation() {
        return enableRevocation;
    }

    public void setEnableRevocation(boolean enableRevocation) {
        this.enableRevocation = enableRevocation;
    }

    public CertStore getCrlCertStore() {
        return crlCertStore;
    }

    public void setCrlCertStore(CertStore crlCertStore) {
        this.crlCertStore = crlCertStore;
    }

    public Integer getTimeStampFutureTTL() {
        return timeStampFutureTTL;
    }

    public void setTimeStampFutureTTL(Integer timeStampFutureTTL) {
        this.timeStampFutureTTL = timeStampFutureTTL;
    }

    public Integer getUtTTL() {
        return utTTL;
    }

    public void setUtTTL(Integer utTTL) {
        this.utTTL = utTTL;
    }

    public Integer getUtFutureTTL() {
        return utFutureTTL;
    }

    public void setUtFutureTTL(Integer utFutureTTL) {
        this.utFutureTTL = utFutureTTL;
    }    
    
    /**
     * Set the replay cache for Timestamps
     */
    public void setTimestampReplayCache(ReplayCache newCache) {
        timestampReplayCache = newCache;
    }

    /**
     * Get the replay cache for Timestamps
     * @throws WSSecurityException 
     */
    public ReplayCache getTimestampReplayCache() throws WSSecurityException {
        if (enableTimestampReplayCache && timestampReplayCache == null) {
            timestampReplayCache = createCache("wss4j.timestamp.cache-");
        }
        
        return timestampReplayCache;
    }
    
    private synchronized ReplayCache createCache(String key) throws WSSecurityException {
        ReplayCacheFactory replayCacheFactory = ReplayCacheFactory.newInstance();
        byte[] nonceValue;
        try {
            nonceValue = WSSConstants.generateBytes(10);
            String cacheKey = key + Base64.encode(nonceValue);
            return replayCacheFactory.newReplayCache(cacheKey, null);
        } catch (XMLSecurityException e) {
            throw new WSSecurityException(WSSecurityException.ErrorCode.FAILURE, e);
        }
    }
    
    /**
     * Set the replay cache for Nonces
     */
    public void setNonceReplayCache(ReplayCache newCache) {
        nonceReplayCache = newCache;
    }

    /**
     * Get the replay cache for Nonces
     * @throws WSSecurityException 
     */
    public ReplayCache getNonceReplayCache() throws WSSecurityException {
        if (enableNonceReplayCache && nonceReplayCache == null) {
            nonceReplayCache = createCache("wss4j.nonce.cache-");
        }
        
        return nonceReplayCache;
    }
    
    /**
     * Set the replay cache for SAML2 OneTimeUse Assertions
     */
    public void setSamlOneTimeUseReplayCache(ReplayCache newCache) {
        samlOneTimeUseReplayCache = newCache;
    }

    /**
     * Get the replay cache for SAML2 OneTimeUse Assertions
     * @throws WSSecurityException 
     */
    public ReplayCache getSamlOneTimeUseReplayCache() throws WSSecurityException {
        if (enableSamlOneTimeUseReplayCache && samlOneTimeUseReplayCache == null) {
            samlOneTimeUseReplayCache = createCache("wss4j.saml.one.time.use.cache-");
        }
        
        return samlOneTimeUseReplayCache;
    }

    public boolean isDisableBSPEnforcement() {
        return disableBSPEnforcement;
    }

    public void setDisableBSPEnforcement(boolean disableBSPEnforcement) {
        this.disableBSPEnforcement = disableBSPEnforcement;
    }

    public boolean isAllowRSA15KeyTransportAlgorithm() {
        return allowRSA15KeyTransportAlgorithm;
    }

    public void setAllowRSA15KeyTransportAlgorithm(boolean allowRSA15KeyTransportAlgorithm) {
        this.allowRSA15KeyTransportAlgorithm = allowRSA15KeyTransportAlgorithm;
    }

    public Integer getDerivedKeyIterations() {
        return derivedKeyIterations;
    }

    public void setDerivedKeyIterations(Integer derivedKeyIterations) {
        this.derivedKeyIterations = derivedKeyIterations;
    }

    public boolean isUseDerivedKeyForMAC() {
        return useDerivedKeyForMAC;
    }

    public void setUseDerivedKeyForMAC(boolean useDerivedKeyForMAC) {
        this.useDerivedKeyForMAC = useDerivedKeyForMAC;
    }

    public boolean isAddUsernameTokenNonce() {
        return addUsernameTokenNonce;
    }

    public void setAddUsernameTokenNonce(boolean addUsernameTokenNonce) {
        this.addUsernameTokenNonce = addUsernameTokenNonce;
    }

    public boolean isAddUsernameTokenCreated() {
        return addUsernameTokenCreated;
    }

    public void setAddUsernameTokenCreated(boolean addUsernameTokenCreated) {
        this.addUsernameTokenCreated = addUsernameTokenCreated;
    }

    public CallbackHandler getSamlCallbackHandler() {
        return samlCallbackHandler;
    }

    public void setSamlCallbackHandler(CallbackHandler samlCallbackHandler) {
        this.samlCallbackHandler = samlCallbackHandler;
    }

    public boolean isValidateSamlSubjectConfirmation() {
        return validateSamlSubjectConfirmation;
    }

    public void setValidateSamlSubjectConfirmation(boolean validateSamlSubjectConfirmation) {
        this.validateSamlSubjectConfirmation = validateSamlSubjectConfirmation;
    }

    public boolean isMustUnderstand() {
        return mustUnderstand;
    }

    public void setMustUnderstand(boolean mustUnderstand) {
        this.mustUnderstand = mustUnderstand;
    }

    public boolean isIncludeSignatureToken() {
        return includeSignatureToken;
    }

    public void setIncludeSignatureToken(boolean includeSignatureToken) {
        this.includeSignatureToken = includeSignatureToken;
    }

    public boolean isIncludeEncryptionToken() {
        return includeEncryptionToken;
    }

    public void setIncludeEncryptionToken(boolean includeEncryptionToken) {
        this.includeEncryptionToken = includeEncryptionToken;
    }

    public boolean isEnableTimestampReplayCache() {
        return enableTimestampReplayCache;
    }

    public void setEnableTimestampReplayCache(boolean enableTimestampReplayCache) {
        this.enableTimestampReplayCache = enableTimestampReplayCache;
    }

    public boolean isEnableNonceReplayCache() {
        return enableNonceReplayCache;
    }

    public void setEnableNonceReplayCache(boolean enableNonceReplayCache) {
        this.enableNonceReplayCache = enableNonceReplayCache;
    }
    
    public boolean isEnableSamlOneTimeUseReplayCache() {
        return enableSamlOneTimeUseReplayCache;
    }

    public void setEnableSamlOneTimeUseReplayCache(boolean enableSamlOneTimeUseReplayCache) {
        this.enableSamlOneTimeUseReplayCache = enableSamlOneTimeUseReplayCache;
    }

    public boolean isEncryptSymmetricEncryptionKey() {
        return encryptSymmetricEncrytionKey;
    }

    public void setEncryptSymmetricEncryptionKey(boolean encryptSymmetricEncrytionKey) {
        this.encryptSymmetricEncrytionKey = encryptSymmetricEncrytionKey;
    }
    
    /**
     * Set the Signature Subject Cert Constraints
     */
    public void setSubjectCertConstraints(Collection<Pattern> subjectCertConstraints) {
        if (subjectCertConstraints != null) {
            subjectDNPatterns.addAll(subjectCertConstraints);
        }
    }
    
    /**
     * Get the Signature Subject Cert Constraints
     */
    public Collection<Pattern> getSubjectCertConstraints() {
        return subjectDNPatterns;
    }
    
    /**
     * Set the Audience Restrictions
     */
    public void setAudienceRestrictions(List<String> audienceRestrictions) {
        if (audienceRestrictions != null) {
            this.audienceRestrictions.addAll(audienceRestrictions);
        }
    }
    
    /**
     * Get the Audience Restrictions
     */
    public List<String> getAudienceRestrictions() {
        return audienceRestrictions;
    }

    public int getDerivedSignatureKeyLength() {
        return derivedSignatureKeyLength;
    }

    public void setDerivedSignatureKeyLength(int derivedSignatureKeyLength) {
        this.derivedSignatureKeyLength = derivedSignatureKeyLength;
    }

    public int getDerivedEncryptionKeyLength() {
        return derivedEncryptionKeyLength;
    }

    public void setDerivedEncryptionKeyLength(int derivedEncryptionKeyLength) {
        this.derivedEncryptionKeyLength = derivedEncryptionKeyLength;
    }

    public boolean isUse200512Namespace() {
        return use200512Namespace;
    }

    public void setUse200512Namespace(boolean use200512Namespace) {
        this.use200512Namespace = use200512Namespace;
    }

    public CallbackHandler getAttachmentCallbackHandler() {
        return attachmentCallbackHandler;
    }

    public void setAttachmentCallbackHandler(CallbackHandler attachmentCallbackHandler) {
        this.attachmentCallbackHandler = attachmentCallbackHandler;
    }

    public Object getMsgContext() {
        return msgContext;
    }

    public void setMsgContext(Object msgContext) {
        this.msgContext = msgContext;
    }

    public boolean isRequireTimestampExpires() {
        return requireTimestampExpires;
    }

    public void setRequireTimestampExpires(boolean requireTimestampExpires) {
        this.requireTimestampExpires = requireTimestampExpires;
    }
}<|MERGE_RESOLUTION|>--- conflicted
+++ resolved
@@ -61,9 +61,9 @@
     private String actor;
     private CallbackHandler callbackHandler;
     private CallbackHandler samlCallbackHandler;
-    private final List<BSPRule> ignoredBSPRules = new LinkedList<>();
+    private final List<BSPRule> ignoredBSPRules = new LinkedList<BSPRule>();
     private boolean disableBSPEnforcement;
-    private final Map<QName, Validator> validators = new HashMap<>();
+    private final Map<QName, Validator> validators = new HashMap<QName, Validator>();
 
     private Integer timestampTTL = 300;
     private Integer timeStampFutureTTL = 60;
@@ -115,13 +115,8 @@
     private boolean enableNonceReplayCache = true;
     private boolean enableSamlOneTimeUseReplayCache = true;
     private boolean validateSamlSubjectConfirmation = true;
-<<<<<<< HEAD
-    private Collection<Pattern> subjectDNPatterns = new ArrayList<>();
-    private List<String> audienceRestrictions = new ArrayList<>();
-=======
     private Collection<Pattern> subjectDNPatterns = new ArrayList<Pattern>();
     private List<String> audienceRestrictions = new ArrayList<String>();
->>>>>>> 01860919
     private boolean requireTimestampExpires;
 
     private CallbackHandler attachmentCallbackHandler;
