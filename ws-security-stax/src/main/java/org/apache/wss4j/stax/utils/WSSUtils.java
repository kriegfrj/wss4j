/**
 * Licensed to the Apache Software Foundation (ASF) under one
 * or more contributor license agreements. See the NOTICE file
 * distributed with this work for additional information
 * regarding copyright ownership. The ASF licenses this file
 * to you under the Apache License, Version 2.0 (the
 * "License"); you may not use this file except in compliance
 * with the License. You may obtain a copy of the License at
 *
 * http://www.apache.org/licenses/LICENSE-2.0
 *
 * Unless required by applicable law or agreed to in writing,
 * software distributed under the License is distributed on an
 * "AS IS" BASIS, WITHOUT WARRANTIES OR CONDITIONS OF ANY
 * KIND, either express or implied. See the License for the
 * specific language governing permissions and limitations
 * under the License.
 */
package org.apache.wss4j.stax.utils;

import java.io.IOException;
import java.nio.charset.StandardCharsets;
import java.security.Key;
import java.security.MessageDigest;
import java.security.NoSuchAlgorithmException;
import java.security.cert.CertificateEncodingException;
import java.security.cert.CertificateException;
import java.security.cert.CertificateFactory;
import java.security.cert.X509Certificate;
import java.util.ArrayList;
import java.util.Arrays;
import java.util.Iterator;
import java.util.List;

import javax.security.auth.callback.Callback;
import javax.security.auth.callback.CallbackHandler;
import javax.security.auth.callback.UnsupportedCallbackException;
import javax.xml.namespace.QName;
import javax.xml.stream.XMLStreamException;
import javax.xml.stream.events.Attribute;

import org.apache.commons.codec.binary.Base64;
import org.apache.wss4j.common.crypto.Merlin;
import org.apache.wss4j.common.ext.WSSecurityException;
import org.apache.wss4j.stax.ext.WSSConstants;
import org.apache.wss4j.stax.ext.WSSSecurityProperties;
import org.apache.wss4j.stax.securityEvent.DerivedKeyTokenSecurityEvent;
import org.apache.wss4j.stax.securityEvent.EncryptedKeyTokenSecurityEvent;
import org.apache.wss4j.stax.securityEvent.HttpsTokenSecurityEvent;
import org.apache.wss4j.stax.securityEvent.KerberosTokenSecurityEvent;
import org.apache.wss4j.stax.securityEvent.KeyValueTokenSecurityEvent;
import org.apache.wss4j.stax.securityEvent.RelTokenSecurityEvent;
import org.apache.wss4j.stax.securityEvent.SamlTokenSecurityEvent;
import org.apache.wss4j.stax.securityEvent.SecurityContextTokenSecurityEvent;
import org.apache.wss4j.stax.securityEvent.UsernameTokenSecurityEvent;
import org.apache.wss4j.stax.securityEvent.X509TokenSecurityEvent;
import org.apache.wss4j.stax.securityToken.WSSecurityTokenConstants;
import org.apache.xml.security.exceptions.XMLSecurityException;
import org.apache.xml.security.stax.ext.AbstractOutputProcessor;
import org.apache.xml.security.stax.ext.OutputProcessorChain;
import org.apache.xml.security.stax.ext.SecurePart;
import org.apache.xml.security.stax.ext.XMLSecurityConstants;
import org.apache.xml.security.stax.ext.XMLSecurityUtils;
import org.apache.xml.security.stax.ext.stax.XMLSecAttribute;
import org.apache.xml.security.stax.ext.stax.XMLSecEvent;
import org.apache.xml.security.stax.ext.stax.XMLSecStartElement;
import org.apache.xml.security.stax.impl.EncryptionPartDef;
import org.apache.xml.security.stax.securityEvent.TokenSecurityEvent;
import org.apache.xml.security.stax.securityToken.InboundSecurityToken;
import org.apache.xml.security.stax.securityToken.SecurityToken;

public class WSSUtils extends XMLSecurityUtils {

    protected WSSUtils() {
        super();
    }

    /**
     * Executes the Callback handling. Typically used to fetch passwords
     *
     * @param callbackHandler
     * @param callback
     * @throws WSSecurityException if the callback couldn't be executed
     */
    public static void doPasswordCallback(CallbackHandler callbackHandler, Callback callback)
            throws WSSecurityException {

        if (callbackHandler == null) {
            throw new WSSecurityException(WSSecurityException.ErrorCode.FAILURE, "noCallback");
        }
        try {
            callbackHandler.handle(new Callback[]{callback});
        } catch (IOException | UnsupportedCallbackException e) {
            throw new WSSecurityException(WSSecurityException.ErrorCode.FAILURE, e);
        }
    }

    /**
     * Try to get the secret key from a CallbackHandler implementation
     *
     * @param callbackHandler a CallbackHandler implementation
     * @throws WSSecurityException
     */
    public static void doSecretKeyCallback(CallbackHandler callbackHandler, Callback callback, String id)
            throws WSSecurityException {

        if (callbackHandler != null) {
            try {
                callbackHandler.handle(new Callback[]{callback});
            } catch (IOException | UnsupportedCallbackException e) {
                throw new WSSecurityException(WSSecurityException.ErrorCode.FAILURE, e, "noPassword");
            }
        }
    }

    public static String doPasswordDigest(byte[] nonce, String created, String password) throws WSSecurityException {
        try {
            byte[] b1 = nonce != null ? nonce : new byte[0];
            byte[] b2 = created != null ? created.getBytes(StandardCharsets.UTF_8) : new byte[0];
            byte[] b3 = password.getBytes(StandardCharsets.UTF_8);
            byte[] b4 = new byte[b1.length + b2.length + b3.length];
            int offset = 0;
            System.arraycopy(b1, 0, b4, offset, b1.length);
            offset += b1.length;

            System.arraycopy(b2, 0, b4, offset, b2.length);
            offset += b2.length;

            System.arraycopy(b3, 0, b4, offset, b3.length);

            MessageDigest sha = MessageDigest.getInstance("SHA-1");
            sha.reset();
            sha.update(b4);
            return new String(Base64.encodeBase64(sha.digest()));
        } catch (NoSuchAlgorithmException e) {
            throw new WSSecurityException(WSSecurityException.ErrorCode.FAILURE, e, "decoding.general");
        }
    }

    public static String getSOAPMessageVersionNamespace(XMLSecEvent xmlSecEvent) {
        XMLSecStartElement xmlSecStartElement = xmlSecEvent.getStartElementAtLevel(1);
        if (xmlSecStartElement != null) {
            if (WSSConstants.TAG_SOAP11_ENVELOPE.equals(xmlSecStartElement.getName())) {
                return WSSConstants.NS_SOAP11;
            } else if (WSSConstants.TAG_SOAP12_ENVELOPE.equals(xmlSecStartElement.getName())) {
                return WSSConstants.NS_SOAP12;
            }
        }
        return null;
    }

    public static boolean isInSOAPHeader(XMLSecEvent xmlSecEvent) {
        final List<QName> elementPath = xmlSecEvent.getElementPath();
        return isInSOAPHeader(elementPath);
    }

    public static boolean isInSOAPHeader(List<QName> elementPath) {
        if (elementPath.size() > 1) {
            final QName secondLevelElementName = elementPath.get(1);
            return WSSConstants.TAG_SOAP_HEADER_LN.equals(secondLevelElementName.getLocalPart())
                    && elementPath.get(0).getNamespaceURI().equals(secondLevelElementName.getNamespaceURI());
        }
        return false;
    }

    public static boolean isInSOAPBody(XMLSecEvent xmlSecEvent) {
        final List<QName> elementPath = xmlSecEvent.getElementPath();
        return isInSOAPBody(elementPath);
    }

    public static boolean isInSOAPBody(List<QName> elementPath) {
        if (elementPath.size() > 1) {
            final QName secondLevelElementName = elementPath.get(1);
            return WSSConstants.TAG_SOAP_BODY_LN.equals(secondLevelElementName.getLocalPart())
                    && elementPath.get(0).getNamespaceURI().equals(secondLevelElementName.getNamespaceURI());
        }
        return false;
    }

    public static boolean isInSecurityHeader(XMLSecEvent xmlSecEvent, String actorOrRole) {
        final List<QName> elementPath = xmlSecEvent.getElementPath();
        return isInSecurityHeader(xmlSecEvent, elementPath, actorOrRole);
    }

    public static boolean isInSecurityHeader(XMLSecEvent xmlSecEvent, List<QName> elementPath, String actorOrRole) {
        if (elementPath.size() > 2) {
            final QName secondLevelElementName = elementPath.get(1);
            return WSSConstants.TAG_WSSE_SECURITY.equals(elementPath.get(2))
                    && isResponsibleActorOrRole(xmlSecEvent.getStartElementAtLevel(3), actorOrRole)
                    && WSSConstants.TAG_SOAP_HEADER_LN.equals(secondLevelElementName.getLocalPart())
                    && elementPath.get(0).getNamespaceURI().equals(secondLevelElementName.getNamespaceURI());
        }
        return false;
    }

    public static boolean isSecurityHeaderElement(XMLSecEvent xmlSecEvent, String actorOrRole) {
        if (!xmlSecEvent.isStartElement()) {
            return false;
        }

        final List<QName> elementPath = xmlSecEvent.getElementPath();
        if (elementPath.size() == 3) {
            final QName secondLevelElementName = elementPath.get(1);
            return WSSConstants.TAG_WSSE_SECURITY.equals(elementPath.get(2))
                    && isResponsibleActorOrRole(xmlSecEvent.getStartElementAtLevel(3), actorOrRole)
                    && WSSConstants.TAG_SOAP_HEADER_LN.equals(secondLevelElementName.getLocalPart())
                    && elementPath.get(0).getNamespaceURI().equals(secondLevelElementName.getNamespaceURI());
        }
        return false;
    }

    public static boolean isResponsibleActorOrRole(XMLSecStartElement xmlSecStartElement, String responsibleActor) {
        final QName actorRole;
        final String soapVersionNamespace = getSOAPMessageVersionNamespace(xmlSecStartElement);
        if (WSSConstants.NS_SOAP11.equals(soapVersionNamespace)) {
            actorRole = WSSConstants.ATT_SOAP11_ACTOR;
        } else {
            actorRole = WSSConstants.ATT_SOAP12_ROLE;
        }

        String actor = null;
        Attribute attribute = xmlSecStartElement.getAttributeByName(actorRole);
        if (attribute != null) {
            actor = attribute.getValue();
        }

        if (responsibleActor == null) {
            return actor == null;
        } else {
            return responsibleActor.equals(actor);
        }
    }

    public static void createBinarySecurityTokenStructure(AbstractOutputProcessor abstractOutputProcessor,
                                                          OutputProcessorChain outputProcessorChain,
                                                          String referenceId, X509Certificate[] x509Certificates,
                                                          boolean useSingleCertificate)
            throws XMLStreamException, XMLSecurityException {
        String valueType;
        if (useSingleCertificate) {
            valueType = WSSConstants.NS_X509_V3_TYPE;
        } else {
            valueType = WSSConstants.NS_X509_PKIPATH_V1;
        }
        List<XMLSecAttribute> attributes = new ArrayList<>(3);
        attributes.add(abstractOutputProcessor.createAttribute(WSSConstants.ATT_NULL_ENCODING_TYPE, 
                                                               WSSConstants.SOAPMESSAGE_NS10_BASE64_ENCODING));
        attributes.add(abstractOutputProcessor.createAttribute(WSSConstants.ATT_NULL_VALUE_TYPE, valueType));
        attributes.add(abstractOutputProcessor.createAttribute(WSSConstants.ATT_WSU_ID, referenceId));
        abstractOutputProcessor.createStartElementAndOutputAsEvent(outputProcessorChain, 
                                                                   WSSConstants.TAG_WSSE_BINARY_SECURITY_TOKEN, 
                                                                   false, attributes);
        try {
            if (useSingleCertificate) {
                String encodedCert = 
                    new Base64(76, new byte[]{'\n'}).encodeToString(x509Certificates[0].getEncoded());
                abstractOutputProcessor.createCharactersAndOutputAsEvent(outputProcessorChain, encodedCert);
            } else {
                try {
                    CertificateFactory certificateFactory = CertificateFactory.getInstance("X.509");
                    List<X509Certificate> certificates = Arrays.asList(x509Certificates);
                    String encodedCert = 
                        new Base64(76, new byte[]{'\n'}).encodeToString(certificateFactory.generateCertPath(certificates).getEncoded());
                    abstractOutputProcessor.createCharactersAndOutputAsEvent(outputProcessorChain, encodedCert);
<<<<<<< HEAD
                } catch (CertificateException e) {
=======
                } catch (CertificateException | NoSuchProviderException e) {
>>>>>>> 72031307
                    throw new WSSecurityException(WSSecurityException.ErrorCode.FAILURE, e);
                }
            }
        } catch (CertificateEncodingException e) {
            throw new WSSecurityException(WSSecurityException.ErrorCode.FAILURE, e);
        }
        abstractOutputProcessor.createEndElementAndOutputAsEvent(outputProcessorChain, 
                                                                 WSSConstants.TAG_WSSE_BINARY_SECURITY_TOKEN);
    }

    public static void createX509SubjectKeyIdentifierStructure(AbstractOutputProcessor abstractOutputProcessor,
                                                               OutputProcessorChain outputProcessorChain,
                                                               X509Certificate[] x509Certificates)
            throws XMLSecurityException, XMLStreamException {
        // As per the 1.1 specification, SKI can only be used for a V3 certificate
        if (x509Certificates[0].getVersion() != 3) {
            throw new WSSecurityException(WSSecurityException.ErrorCode.FAILURE, "invalidCertForSKI");
        }

        List<XMLSecAttribute> attributes = new ArrayList<>(2);
        attributes.add(abstractOutputProcessor.createAttribute(WSSConstants.ATT_NULL_ENCODING_TYPE, 
                                                               WSSConstants.SOAPMESSAGE_NS10_BASE64_ENCODING));
        attributes.add(abstractOutputProcessor.createAttribute(WSSConstants.ATT_NULL_VALUE_TYPE, 
                                                               WSSConstants.NS_X509_SKI));
        abstractOutputProcessor.createStartElementAndOutputAsEvent(outputProcessorChain, 
                                                                   WSSConstants.TAG_WSSE_KEY_IDENTIFIER, 
                                                                   false, attributes);
        byte[] data = new Merlin().getSKIBytesFromCert(x509Certificates[0]);
        abstractOutputProcessor.createCharactersAndOutputAsEvent(outputProcessorChain, 
                                                                 new Base64(76, new byte[]{'\n'}).encodeToString(data));
        abstractOutputProcessor.createEndElementAndOutputAsEvent(outputProcessorChain, 
                                                                 WSSConstants.TAG_WSSE_KEY_IDENTIFIER);
    }

    public static void createX509KeyIdentifierStructure(AbstractOutputProcessor abstractOutputProcessor,
                                                        OutputProcessorChain outputProcessorChain,
                                                        X509Certificate[] x509Certificates)
            throws XMLStreamException, XMLSecurityException {
        List<XMLSecAttribute> attributes = new ArrayList<>(2);
        attributes.add(abstractOutputProcessor.createAttribute(WSSConstants.ATT_NULL_ENCODING_TYPE, 
                                                               WSSConstants.SOAPMESSAGE_NS10_BASE64_ENCODING));
        attributes.add(abstractOutputProcessor.createAttribute(WSSConstants.ATT_NULL_VALUE_TYPE, 
                                                               WSSConstants.NS_X509_V3_TYPE));
        abstractOutputProcessor.createStartElementAndOutputAsEvent(outputProcessorChain, 
                                                                   WSSConstants.TAG_WSSE_KEY_IDENTIFIER, 
                                                                   false, attributes);
        try {
            String encodedCert = new Base64(76, new byte[]{'\n'}).encodeToString(x509Certificates[0].getEncoded());
            abstractOutputProcessor.createCharactersAndOutputAsEvent(outputProcessorChain, encodedCert);
        } catch (CertificateEncodingException e) {
            throw new WSSecurityException(WSSecurityException.ErrorCode.FAILURE, e);
        }
        abstractOutputProcessor.createEndElementAndOutputAsEvent(outputProcessorChain, 
                                                                 WSSConstants.TAG_WSSE_KEY_IDENTIFIER);
    }

    public static void createThumbprintKeyIdentifierStructure(AbstractOutputProcessor abstractOutputProcessor,
                                                              OutputProcessorChain outputProcessorChain,
                                                              X509Certificate[] x509Certificates)
            throws XMLStreamException, XMLSecurityException {
        List<XMLSecAttribute> attributes = new ArrayList<>(2);
        attributes.add(abstractOutputProcessor.createAttribute(WSSConstants.ATT_NULL_ENCODING_TYPE, 
                                                               WSSConstants.SOAPMESSAGE_NS10_BASE64_ENCODING));
        attributes.add(abstractOutputProcessor.createAttribute(WSSConstants.ATT_NULL_VALUE_TYPE, 
                                                               WSSConstants.NS_THUMBPRINT));
        abstractOutputProcessor.createStartElementAndOutputAsEvent(outputProcessorChain, 
                                                                   WSSConstants.TAG_WSSE_KEY_IDENTIFIER, 
                                                                   false, attributes);
        try {
            MessageDigest sha = MessageDigest.getInstance("SHA-1");
            byte[] data = sha.digest(x509Certificates[0].getEncoded());
            abstractOutputProcessor.createCharactersAndOutputAsEvent(outputProcessorChain, 
                                                                     new Base64(76, new byte[]{'\n'}).encodeToString(data));
        } catch (CertificateEncodingException | NoSuchAlgorithmException e) {
            throw new WSSecurityException(WSSecurityException.ErrorCode.FAILURE, e);
        }
        abstractOutputProcessor.createEndElementAndOutputAsEvent(outputProcessorChain, WSSConstants.TAG_WSSE_KEY_IDENTIFIER);
    }

    public static void createEncryptedKeySha1IdentifierStructure(AbstractOutputProcessor abstractOutputProcessor,
                                                                 OutputProcessorChain outputProcessorChain, Key key)
            throws XMLStreamException, XMLSecurityException {

        try {
            MessageDigest sha = MessageDigest.getInstance("SHA-1");
            byte[] data = sha.digest(key.getEncoded());
            createEncryptedKeySha1IdentifierStructure(abstractOutputProcessor, outputProcessorChain, 
                                                      new Base64(76, new byte[]{'\n'}).encodeToString(data));
        } catch (NoSuchAlgorithmException e) {
            throw new WSSecurityException(WSSecurityException.ErrorCode.FAILURE, e);
        }
    }

    public static void createEncryptedKeySha1IdentifierStructure(AbstractOutputProcessor abstractOutputProcessor,
                                                                 OutputProcessorChain outputProcessorChain, String identifier)
            throws XMLStreamException, XMLSecurityException {

        List<XMLSecAttribute> attributes = new ArrayList<>(2);
        attributes.add(abstractOutputProcessor.createAttribute(WSSConstants.ATT_NULL_ENCODING_TYPE, 
                                                               WSSConstants.SOAPMESSAGE_NS10_BASE64_ENCODING));
        attributes.add(abstractOutputProcessor.createAttribute(WSSConstants.ATT_NULL_VALUE_TYPE, 
                                                               WSSConstants.NS_ENCRYPTED_KEY_SHA1));
        abstractOutputProcessor.createStartElementAndOutputAsEvent(outputProcessorChain, WSSConstants.TAG_WSSE_KEY_IDENTIFIER, 
                                                                   false, attributes);
        abstractOutputProcessor.createCharactersAndOutputAsEvent(outputProcessorChain, identifier);
        abstractOutputProcessor.createEndElementAndOutputAsEvent(outputProcessorChain, WSSConstants.TAG_WSSE_KEY_IDENTIFIER);
    }

    public static void createKerberosSha1IdentifierStructure(AbstractOutputProcessor abstractOutputProcessor,
                                                                 OutputProcessorChain outputProcessorChain, String identifier)
            throws XMLStreamException, XMLSecurityException {

        List<XMLSecAttribute> attributes = new ArrayList<>(2);
        attributes.add(abstractOutputProcessor.createAttribute(WSSConstants.ATT_NULL_ENCODING_TYPE, 
                                                               WSSConstants.SOAPMESSAGE_NS10_BASE64_ENCODING));
        attributes.add(abstractOutputProcessor.createAttribute(WSSConstants.ATT_NULL_VALUE_TYPE, 
                                                               WSSConstants.NS_KERBEROS5_AP_REQ_SHA1));
        abstractOutputProcessor.createStartElementAndOutputAsEvent(outputProcessorChain, WSSConstants.TAG_WSSE_KEY_IDENTIFIER, 
                                                                   false, attributes);
        abstractOutputProcessor.createCharactersAndOutputAsEvent(outputProcessorChain, identifier);
        abstractOutputProcessor.createEndElementAndOutputAsEvent(outputProcessorChain, WSSConstants.TAG_WSSE_KEY_IDENTIFIER);
    }

    public static void createBSTReferenceStructure(AbstractOutputProcessor abstractOutputProcessor,
                                                   OutputProcessorChain outputProcessorChain, String referenceId,
                                                   String valueType, boolean includedInMessage)
            throws XMLStreamException, XMLSecurityException {
        List<XMLSecAttribute> attributes = new ArrayList<>(2);
        String uri = includedInMessage ? "#" + referenceId : referenceId;
        attributes.add(abstractOutputProcessor.createAttribute(WSSConstants.ATT_NULL_URI, uri));
        if (valueType != null) {
            attributes.add(abstractOutputProcessor.createAttribute(WSSConstants.ATT_NULL_VALUE_TYPE, valueType));
        }
        abstractOutputProcessor.createStartElementAndOutputAsEvent(outputProcessorChain, WSSConstants.TAG_WSSE_REFERENCE, 
                                                                   false, attributes);
        abstractOutputProcessor.createEndElementAndOutputAsEvent(outputProcessorChain, WSSConstants.TAG_WSSE_REFERENCE);
    }

    public static void createEmbeddedKeyIdentifierStructure(AbstractOutputProcessor abstractOutputProcessor,
                                                            OutputProcessorChain outputProcessorChain,
                                                            WSSecurityTokenConstants.TokenType tokenType, String referenceId)
            throws XMLStreamException, XMLSecurityException {
        List<XMLSecAttribute> attributes = new ArrayList<>(1);
        if (WSSecurityTokenConstants.SAML_10_TOKEN.equals(tokenType) || WSSecurityTokenConstants.SAML_11_TOKEN.equals(tokenType)) {
            attributes.add(abstractOutputProcessor.createAttribute(WSSConstants.ATT_NULL_VALUE_TYPE, WSSConstants.NS_SAML10_TYPE));
        } else if (WSSecurityTokenConstants.SAML_20_TOKEN.equals(tokenType)) {
            attributes.add(abstractOutputProcessor.createAttribute(WSSConstants.ATT_NULL_VALUE_TYPE, WSSConstants.NS_SAML20_TYPE));
        }
        abstractOutputProcessor.createStartElementAndOutputAsEvent(outputProcessorChain, WSSConstants.TAG_WSSE_KEY_IDENTIFIER, 
                                                                   false, attributes);
        abstractOutputProcessor.createCharactersAndOutputAsEvent(outputProcessorChain, referenceId);
        abstractOutputProcessor.createEndElementAndOutputAsEvent(outputProcessorChain, WSSConstants.TAG_WSSE_KEY_IDENTIFIER);
    }

    public static void createSAMLKeyIdentifierStructure(AbstractOutputProcessor abstractOutputProcessor,
                                                            OutputProcessorChain outputProcessorChain,
                                                            WSSecurityTokenConstants.TokenType tokenType, String referenceId)
            throws XMLStreamException, XMLSecurityException {
        List<XMLSecAttribute> attributes = new ArrayList<>(1);
        if (WSSecurityTokenConstants.SAML_10_TOKEN.equals(tokenType) || WSSecurityTokenConstants.SAML_11_TOKEN.equals(tokenType)) {
            attributes.add(abstractOutputProcessor.createAttribute(WSSConstants.ATT_NULL_VALUE_TYPE, WSSConstants.NS_SAML10_TYPE));
        } else if (WSSecurityTokenConstants.SAML_20_TOKEN.equals(tokenType)) {
            attributes.add(abstractOutputProcessor.createAttribute(WSSConstants.ATT_NULL_VALUE_TYPE, WSSConstants.NS_SAML20_TYPE));
        }
        abstractOutputProcessor.createStartElementAndOutputAsEvent(outputProcessorChain, WSSConstants.TAG_WSSE_KEY_IDENTIFIER, 
                                                                   false, attributes);
        abstractOutputProcessor.createCharactersAndOutputAsEvent(outputProcessorChain, referenceId);
        abstractOutputProcessor.createEndElementAndOutputAsEvent(outputProcessorChain, WSSConstants.TAG_WSSE_KEY_IDENTIFIER);
    }

    public static void createUsernameTokenReferenceStructure(AbstractOutputProcessor abstractOutputProcessor,
                                                             OutputProcessorChain outputProcessorChain, String tokenId)
            throws XMLStreamException, XMLSecurityException {
        List<XMLSecAttribute> attributes = new ArrayList<>(2);
        attributes.add(abstractOutputProcessor.createAttribute(WSSConstants.ATT_NULL_URI, "#" + tokenId));
        attributes.add(abstractOutputProcessor.createAttribute(WSSConstants.ATT_NULL_VALUE_TYPE, 
                                                               WSSConstants.NS_USERNAMETOKEN_PROFILE_USERNAME_TOKEN));
        abstractOutputProcessor.createStartElementAndOutputAsEvent(outputProcessorChain, WSSConstants.TAG_WSSE_REFERENCE, 
                                                                   false, attributes);
        abstractOutputProcessor.createEndElementAndOutputAsEvent(outputProcessorChain, WSSConstants.TAG_WSSE_REFERENCE);
    }

    public static void createReferenceListStructureForEncryption(AbstractOutputProcessor abstractOutputProcessor,
                                                             OutputProcessorChain outputProcessorChain)
            throws XMLStreamException, XMLSecurityException {
        List<EncryptionPartDef> encryptionPartDefs =
                outputProcessorChain.getSecurityContext().getAsList(EncryptionPartDef.class);
        if (encryptionPartDefs == null) {
            return;
        }
        List<XMLSecAttribute> attributes;
        abstractOutputProcessor.createStartElementAndOutputAsEvent(
                outputProcessorChain, XMLSecurityConstants.TAG_xenc_ReferenceList, true, null);
        //output the references to the encrypted data:
        Iterator<EncryptionPartDef> encryptionPartDefIterator = encryptionPartDefs.iterator();
        while (encryptionPartDefIterator.hasNext()) {
            EncryptionPartDef encryptionPartDef = encryptionPartDefIterator.next();

            attributes = new ArrayList<>(1);
            attributes.add(abstractOutputProcessor.createAttribute(
                    XMLSecurityConstants.ATT_NULL_URI, "#" + encryptionPartDef.getEncRefId()));
            abstractOutputProcessor.createStartElementAndOutputAsEvent(
                    outputProcessorChain, XMLSecurityConstants.TAG_xenc_DataReference, false, attributes);
            final String compressionAlgorithm =
                    ((WSSSecurityProperties)abstractOutputProcessor.getSecurityProperties()).getEncryptionCompressionAlgorithm();
            if (compressionAlgorithm != null) {
                abstractOutputProcessor.createStartElementAndOutputAsEvent(
                        outputProcessorChain, XMLSecurityConstants.TAG_dsig_Transforms, true, null);
                attributes = new ArrayList<>(1);
                attributes.add(abstractOutputProcessor.createAttribute(
                        XMLSecurityConstants.ATT_NULL_Algorithm, compressionAlgorithm));
                abstractOutputProcessor.createStartElementAndOutputAsEvent(
                        outputProcessorChain, XMLSecurityConstants.TAG_dsig_Transform, false, attributes);
                abstractOutputProcessor.createEndElementAndOutputAsEvent(
                        outputProcessorChain, XMLSecurityConstants.TAG_dsig_Transform);
                abstractOutputProcessor.createEndElementAndOutputAsEvent(
                        outputProcessorChain, XMLSecurityConstants.TAG_dsig_Transforms);
            }
            abstractOutputProcessor.createEndElementAndOutputAsEvent(
                    outputProcessorChain, XMLSecurityConstants.TAG_xenc_DataReference);
        }
        abstractOutputProcessor.createEndElementAndOutputAsEvent(
                outputProcessorChain, XMLSecurityConstants.TAG_xenc_ReferenceList);
    }

    public static void createEncryptedDataStructureForAttachments(
            AbstractOutputProcessor abstractOutputProcessor, OutputProcessorChain outputProcessorChain)
            throws XMLStreamException, XMLSecurityException {

        List<EncryptionPartDef> encryptionPartDefs =
                outputProcessorChain.getSecurityContext().getAsList(EncryptionPartDef.class);
        if (encryptionPartDefs == null) {
            return;
        }

        Iterator<EncryptionPartDef> encryptionPartDefIterator = encryptionPartDefs.iterator();
        while (encryptionPartDefIterator.hasNext()) {
            EncryptionPartDef encryptionPartDef = encryptionPartDefIterator.next();

            if (encryptionPartDef.getCipherReferenceId() == null) {
                continue;
            }

            List<XMLSecAttribute> attributes = new ArrayList<>(3);
            attributes.add(abstractOutputProcessor.createAttribute(XMLSecurityConstants.ATT_NULL_Id,
                    encryptionPartDef.getEncRefId()));
            if (encryptionPartDef.getModifier() == SecurePart.Modifier.Element) {
                attributes.add(
                        abstractOutputProcessor.createAttribute(XMLSecurityConstants.ATT_NULL_Type,
                                WSSConstants.SWA_ATTACHMENT_ENCRYPTED_DATA_TYPE_COMPLETE));
            } else {
                attributes.add(
                        abstractOutputProcessor.createAttribute(XMLSecurityConstants.ATT_NULL_Type,
                                WSSConstants.SWA_ATTACHMENT_ENCRYPTED_DATA_TYPE_CONTENT_ONLY));
            }
            attributes.add(
                    abstractOutputProcessor.createAttribute(XMLSecurityConstants.ATT_NULL_MimeType,
                            encryptionPartDef.getMimeType()));
            abstractOutputProcessor.createStartElementAndOutputAsEvent(outputProcessorChain,
                    XMLSecurityConstants.TAG_xenc_EncryptedData, true, attributes);

            attributes = new ArrayList<>(1);
            attributes.add(abstractOutputProcessor.createAttribute(XMLSecurityConstants.ATT_NULL_Algorithm,
                    abstractOutputProcessor.getSecurityProperties().getEncryptionSymAlgorithm()));
            abstractOutputProcessor.createStartElementAndOutputAsEvent(outputProcessorChain,
                    XMLSecurityConstants.TAG_xenc_EncryptionMethod, false, attributes);

            abstractOutputProcessor.createEndElementAndOutputAsEvent(outputProcessorChain,
                    XMLSecurityConstants.TAG_xenc_EncryptionMethod);

            abstractOutputProcessor.createStartElementAndOutputAsEvent(outputProcessorChain,
                    XMLSecurityConstants.TAG_dsig_KeyInfo, true, null);

            attributes = new ArrayList<>(1);
            attributes.add(abstractOutputProcessor.createAttribute(WSSConstants.ATT_WSSE11_TOKEN_TYPE,
                    WSSConstants.NS_WSS_ENC_KEY_VALUE_TYPE));
            abstractOutputProcessor.createStartElementAndOutputAsEvent(outputProcessorChain,
                    WSSConstants.TAG_WSSE_SECURITY_TOKEN_REFERENCE, true, attributes);

            attributes = new ArrayList<XMLSecAttribute>(1);
            attributes.add(abstractOutputProcessor.createAttribute(WSSConstants.ATT_NULL_URI,
                    "#" + encryptionPartDef.getKeyId()));
            abstractOutputProcessor.createStartElementAndOutputAsEvent(outputProcessorChain,
                    WSSConstants.TAG_WSSE_REFERENCE, false, attributes);
            abstractOutputProcessor.createEndElementAndOutputAsEvent(outputProcessorChain,
                    WSSConstants.TAG_WSSE_REFERENCE);
            abstractOutputProcessor.createEndElementAndOutputAsEvent(outputProcessorChain,
                    WSSConstants.TAG_WSSE_SECURITY_TOKEN_REFERENCE);
            abstractOutputProcessor.createEndElementAndOutputAsEvent(outputProcessorChain,
                    XMLSecurityConstants.TAG_dsig_KeyInfo);

            abstractOutputProcessor.createStartElementAndOutputAsEvent(outputProcessorChain,
                    XMLSecurityConstants.TAG_xenc_CipherData, false, null);

            attributes = new ArrayList<>(1);
            attributes.add(abstractOutputProcessor.createAttribute(WSSConstants.ATT_NULL_URI,
                    "cid:" + encryptionPartDef.getCipherReferenceId()));
            abstractOutputProcessor.createStartElementAndOutputAsEvent(outputProcessorChain,
                    XMLSecurityConstants.TAG_xenc_CipherReference, false, attributes);

            abstractOutputProcessor.createStartElementAndOutputAsEvent(
                    outputProcessorChain, XMLSecurityConstants.TAG_xenc_Transforms, false, null);

            attributes = new ArrayList<>(1);
            attributes.add(abstractOutputProcessor.createAttribute(
                    XMLSecurityConstants.ATT_NULL_Algorithm, WSSConstants.SWA_ATTACHMENT_CIPHERTEXT_TRANS));
            abstractOutputProcessor.createStartElementAndOutputAsEvent(
                    outputProcessorChain, XMLSecurityConstants.TAG_dsig_Transform, true, attributes);
            abstractOutputProcessor.createEndElementAndOutputAsEvent(
                    outputProcessorChain, XMLSecurityConstants.TAG_dsig_Transform);
            abstractOutputProcessor.createEndElementAndOutputAsEvent(
                    outputProcessorChain, XMLSecurityConstants.TAG_dsig_Transforms);

            abstractOutputProcessor.createEndElementAndOutputAsEvent(outputProcessorChain,
                    XMLSecurityConstants.TAG_xenc_CipherReference);
            abstractOutputProcessor.createEndElementAndOutputAsEvent(outputProcessorChain,
                    XMLSecurityConstants.TAG_xenc_CipherData);
            abstractOutputProcessor.createEndElementAndOutputAsEvent(outputProcessorChain,
                    XMLSecurityConstants.TAG_xenc_EncryptedData);
        }
    }

    @SuppressWarnings("unchecked")
    public static TokenSecurityEvent<? extends InboundSecurityToken>
        createTokenSecurityEvent(final InboundSecurityToken inboundSecurityToken, String correlationID) 
            throws WSSecurityException {
        WSSecurityTokenConstants.TokenType tokenType = inboundSecurityToken.getTokenType();

        TokenSecurityEvent<? extends SecurityToken> tokenSecurityEvent;
        if (WSSecurityTokenConstants.X509V1Token.equals(tokenType) 
            || WSSecurityTokenConstants.X509V3Token.equals(tokenType) 
            || WSSecurityTokenConstants.X509Pkcs7Token.equals(tokenType) 
            || WSSecurityTokenConstants.X509PkiPathV1Token.equals(tokenType)) {
            tokenSecurityEvent = new X509TokenSecurityEvent();
        } else if (WSSecurityTokenConstants.USERNAME_TOKEN.equals(tokenType)) {
            tokenSecurityEvent = new UsernameTokenSecurityEvent();
        } else if (WSSecurityTokenConstants.KERBEROS_TOKEN.equals(tokenType)) {
            tokenSecurityEvent = new KerberosTokenSecurityEvent();
        } else if (WSSecurityTokenConstants.SECURITY_CONTEXT_TOKEN.equals(tokenType)) {
            tokenSecurityEvent = new SecurityContextTokenSecurityEvent();
        } else if (WSSecurityTokenConstants.SAML_10_TOKEN.equals(tokenType) 
            || WSSecurityTokenConstants.SAML_11_TOKEN.equals(tokenType) 
            || WSSecurityTokenConstants.SAML_20_TOKEN.equals(tokenType)) {
            tokenSecurityEvent = new SamlTokenSecurityEvent();
        } else if (WSSecurityTokenConstants.REL_TOKEN.equals(tokenType)) {
            tokenSecurityEvent = new RelTokenSecurityEvent();
        } else if (WSSecurityTokenConstants.HTTPS_TOKEN.equals(tokenType)) {
            tokenSecurityEvent = new HttpsTokenSecurityEvent();
        } else if (WSSecurityTokenConstants.KeyValueToken.equals(tokenType)) {
            tokenSecurityEvent = new KeyValueTokenSecurityEvent();
        } else if (WSSecurityTokenConstants.DerivedKeyToken.equals(tokenType)) {
            tokenSecurityEvent = new DerivedKeyTokenSecurityEvent();
        } else if (WSSecurityTokenConstants.EncryptedKeyToken.equals(tokenType)) {
            tokenSecurityEvent = new EncryptedKeyTokenSecurityEvent();
        } else {
            throw new WSSecurityException(WSSecurityException.ErrorCode.UNSUPPORTED_SECURITY_TOKEN);
        }
        ((TokenSecurityEvent<SecurityToken>)tokenSecurityEvent).setSecurityToken(inboundSecurityToken);
        tokenSecurityEvent.setCorrelationID(correlationID);
        return (TokenSecurityEvent<? extends InboundSecurityToken>)tokenSecurityEvent;
    }

    public static boolean pathMatches(List<QName> path1, List<QName> path2, 
                                      boolean matchAnySoapNS, boolean lastElementWildCard) {
        if (path1 == null) {
            throw new IllegalArgumentException("Internal error");
        }
        if (path2 == null || path1.size() != path2.size()) {
            return false;
        }
        Iterator<QName> path1Iterator = path1.iterator();
        Iterator<QName> path2Iterator = path2.iterator();
        while (path1Iterator.hasNext()) {
            QName qName1 = path1Iterator.next();
            QName qName2 = path2Iterator.next();
            if (matchAnySoapNS && (WSSConstants.NS_SOAP11.equals(qName1.getNamespaceURI())
                    || WSSConstants.NS_SOAP12.equals(qName1.getNamespaceURI()))) {
                if (!qName1.getLocalPart().equals(qName2.getLocalPart())) {
                    return false;
                }
            } else if (!qName1.equals(qName2)) {
                if (!path1Iterator.hasNext() && lastElementWildCard) {
                    if (!qName1.getNamespaceURI().equals(qName2.getNamespaceURI())) {
                        return false;
                    }
                } else {
                    return false;
                }
            }
        }
        return true;
    }

    public static String pathAsString(List<QName> path) {
        StringBuilder stringBuilder = new StringBuilder();
        Iterator<QName> pathIterator = path.iterator();
        while (pathIterator.hasNext()) {
            QName qName = pathIterator.next();
            stringBuilder.append('/');
            stringBuilder.append(qName.toString());
        }
        return stringBuilder.toString();
    }

    @SuppressWarnings("unchecked")
    public static <T extends SecurityToken> T getRootToken(T securityToken) throws XMLSecurityException {
        T tmp = securityToken;
        while (tmp.getKeyWrappingToken() != null) {
            tmp = (T)tmp.getKeyWrappingToken();
        }
        return tmp;
    }

}<|MERGE_RESOLUTION|>--- conflicted
+++ resolved
@@ -23,6 +23,7 @@
 import java.security.Key;
 import java.security.MessageDigest;
 import java.security.NoSuchAlgorithmException;
+import java.security.NoSuchProviderException;
 import java.security.cert.CertificateEncodingException;
 import java.security.cert.CertificateException;
 import java.security.cert.CertificateFactory;
@@ -257,16 +258,12 @@
                 abstractOutputProcessor.createCharactersAndOutputAsEvent(outputProcessorChain, encodedCert);
             } else {
                 try {
-                    CertificateFactory certificateFactory = CertificateFactory.getInstance("X.509");
+                    CertificateFactory certificateFactory = CertificateFactory.getInstance("X.509", "BC");
                     List<X509Certificate> certificates = Arrays.asList(x509Certificates);
                     String encodedCert = 
                         new Base64(76, new byte[]{'\n'}).encodeToString(certificateFactory.generateCertPath(certificates).getEncoded());
                     abstractOutputProcessor.createCharactersAndOutputAsEvent(outputProcessorChain, encodedCert);
-<<<<<<< HEAD
-                } catch (CertificateException e) {
-=======
                 } catch (CertificateException | NoSuchProviderException e) {
->>>>>>> 72031307
                     throw new WSSecurityException(WSSecurityException.ErrorCode.FAILURE, e);
                 }
             }
